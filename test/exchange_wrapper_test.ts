--- conflicted
+++ resolved
@@ -9,12 +9,8 @@
 import {web3Factory} from './utils/web3_factory';
 import {ZeroEx} from '../src/0x.js';
 import {BlockchainLifecycle} from './utils/blockchain_lifecycle';
-<<<<<<< HEAD
 import {orderFactory} from './utils/order_factory';
-import {FillOrderValidationErrs, Token, SignedOrder} from '../src/types';
-=======
-import {ExchangeContractErrs, SignedOrder, Token} from '../src/types';
->>>>>>> c83587a1
+import {Token, SignedOrder, ExchangeContractErrs} from '../src/types';
 import {FillScenarios} from './utils/fill_scenarios';
 import {TokenUtils} from './utils/token_utils';
 
@@ -28,19 +24,19 @@
 describe('ExchangeWrapper', () => {
     let web3: Web3;
     let zeroEx: ZeroEx;
+    let tokenUtils: TokenUtils;
+    let tokens: Token[];
     let userAddresses: string[];
-<<<<<<< HEAD
-    let web3: Web3;
-    let tokens: Token[];
+    let zrxTokenAddress: string;
     let fillScenarios: FillScenarios;
-=======
->>>>>>> c83587a1
     before(async () => {
         web3 = web3Factory.create();
         zeroEx = new ZeroEx(web3);
         userAddresses = await promisify(web3.eth.getAccounts)();
         tokens = await zeroEx.tokenRegistry.getTokensAsync();
-        fillScenarios = new FillScenarios(zeroEx, userAddresses, tokens);
+        tokenUtils = new TokenUtils(tokens);
+        zrxTokenAddress = tokenUtils.getProtocolTokenOrThrow().address;
+        fillScenarios = new FillScenarios(zeroEx, userAddresses, tokens, zrxTokenAddress);
     });
     beforeEach(async () => {
         await blockchainLifecycle.startAsync();
@@ -121,35 +117,17 @@
     describe('#fillOrderAsync', () => {
         let makerTokenAddress: string;
         let takerTokenAddress: string;
-<<<<<<< HEAD
-        let coinBase: string;
-=======
-        let fillScenarios: FillScenarios;
         let coinbase: string;
->>>>>>> c83587a1
         let makerAddress: string;
         let takerAddress: string;
         let feeRecipient: string;
-        let zrxTokenAddress: string;
         const fillTakerAmount = new BigNumber(5);
         const shouldCheckTransfer = false;
-<<<<<<< HEAD
-        before('fetch tokens', async () => {
-            [coinBase, makerAddress, takerAddress] = userAddresses;
-            const [makerToken, takerToken] = tokens;
-            makerTokenAddress = makerToken.address;
-            takerTokenAddress = takerToken.address;
-=======
         before(async () => {
             [coinbase, makerAddress, takerAddress, feeRecipient] = userAddresses;
-            tokens = await zeroEx.tokenRegistry.getTokensAsync();
-            const tokenUtils = new TokenUtils(tokens);
             const [makerToken, takerToken] = tokenUtils.getNonProtocolTokens();
             makerTokenAddress = makerToken.address;
             takerTokenAddress = takerToken.address;
-            zrxTokenAddress = tokenUtils.getProtocolTokenOrThrow().address;
-            fillScenarios = new FillScenarios(zeroEx, userAddresses, tokens, zrxTokenAddress);
->>>>>>> c83587a1
         });
         afterEach('reset default account', () => {
             zeroEx.setTransactionSenderAccount(userAddresses[0]);
