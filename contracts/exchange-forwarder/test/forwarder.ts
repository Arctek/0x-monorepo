--- conflicted
+++ resolved
@@ -32,11 +32,7 @@
 const MAX_WETH_FILL_PERCENTAGE = 95;
 
 describe(ContractName.Forwarder, () => {
-<<<<<<< HEAD
     let chainId: number;
-=======
-    const dependencyArtifacts = { ...artifacts, ...erc20Artifacts, ...exchangeArtifacts };
->>>>>>> 0ae2d8ba
     let makerAddress: string;
     let owner: string;
     let takerAddress: string;
@@ -96,12 +92,7 @@
         const erc721Balances = await erc721Wrapper.getBalancesAsync();
         erc721MakerAssetIds = erc721Balances[makerAddress][erc721Token.address];
 
-        wethContract = await WETH9Contract.deployFrom0xArtifactAsync(
-            erc20Artifacts.WETH9,
-            provider,
-            txDefaults,
-            dependencyArtifacts,
-        );
+        wethContract = await WETH9Contract.deployFrom0xArtifactAsync(erc20Artifacts.WETH9, provider, txDefaults);
         weth = new DummyERC20TokenContract(wethContract.address, provider);
         erc20Wrapper.addDummyTokenContract(weth);
 
@@ -111,8 +102,6 @@
             exchangeArtifacts.Exchange,
             provider,
             txDefaults,
-            dependencyArtifacts,
-            zrxAssetData,
             new BigNumber(chainId),
         );
         exchangeWrapper = new ExchangeWrapper(exchangeInstance, provider);
@@ -149,7 +138,6 @@
             artifacts.Forwarder,
             provider,
             txDefaults,
-            dependencyArtifacts,
             exchangeInstance.address,
             zrxAssetData,
             wethAssetData,
@@ -188,8 +176,6 @@
                 exchangeArtifacts.Exchange,
                 provider,
                 txDefaults,
-                dependencyArtifacts,
-                zrxAssetData,
                 new BigNumber(chainId),
             );
             return expectContractCreationFailedAsync(
@@ -197,7 +183,6 @@
                     artifacts.Forwarder,
                     provider,
                     txDefaults,
-                    dependencyArtifacts,
                     exchangeInstance.address,
                     zrxAssetData,
                     wethAssetData,
