{
    "name": "@0x/contracts-libs",
    "version": "1.0.3",
    "engines": {
        "node": ">=6.12"
    },
    "description": "Smart contract libs of 0x protocol",
    "main": "lib/src/index.js",
    "directories": {
        "test": "test"
    },
    "scripts": {
        "build": "yarn pre_build && tsc -b",
        "build:ci": "yarn build",
        "pre_build": "run-s compile generate_contract_wrappers",
        "test": "yarn run_mocha",
        "rebuild_and_test": "run-s build test",
        "test:coverage": "SOLIDITY_COVERAGE=true run-s build run_mocha coverage:report:text coverage:report:lcov",
        "test:profiler": "SOLIDITY_PROFILER=true run-s build run_mocha profiler:report:html",
        "test:trace": "SOLIDITY_REVERT_TRACE=true run-s build run_mocha",
        "run_mocha": "mocha --require source-map-support/register --require make-promises-safe 'lib/test/**/*.js' --timeout 100000 --bail --exit",
        "compile": "sol-compiler",
        "watch": "sol-compiler -w",
        "clean": "shx rm -rf lib generated-artifacts generated-wrappers",
        "generate_contract_wrappers": "abi-gen --abis  ${npm_package_config_abis} --template ../../node_modules/@0x/abi-gen-templates/contract.handlebars --partials '../../node_modules/@0x/abi-gen-templates/partials/**/*.handlebars' --output generated-wrappers --backend ethers",
        "lint": "tslint --format stylish --project . --exclude ./generated-wrappers/**/* --exclude ./generated-artifacts/**/* --exclude **/lib/**/* && yarn lint-contracts",
        "coverage:report:text": "istanbul report text",
        "coverage:report:html": "istanbul report html && open coverage/index.html",
        "profiler:report:html": "istanbul report html && open coverage/index.html",
        "coverage:report:lcov": "istanbul report lcov",
        "test:circleci": "yarn test",
        "lint-contracts": "solhint -c ../.solhint.json contracts/**/**/**/**/*.sol"
    },
    "config": {
        "abis": "generated-artifacts/@(LibMath|LibOrder|LibFillResults|LibAbiEncoder|TestLibs|LibEIP712).json"
    },
    "repository": {
        "type": "git",
        "url": "https://github.com/0xProject/0x-monorepo.git"
    },
    "license": "Apache-2.0",
    "bugs": {
        "url": "https://github.com/0xProject/0x-monorepo/issues"
    },
    "homepage": "https://github.com/0xProject/0x-monorepo/contracts/libs/README.md",
    "devDependencies": {
<<<<<<< HEAD
        "@0x/abi-gen": "^1.0.19",
        "@0x/contracts-test-utils": "^1.0.2",
        "@0x/dev-utils": "^1.0.21",
        "@0x/sol-compiler": "^1.1.16",
        "@0x/subproviders": "^2.1.8",
=======
        "@0x/abi-gen": "^1.0.20",
        "@0x/contracts-test-utils": "^1.0.3",
        "@0x/dev-utils": "^1.0.22",
        "@0x/sol-compiler": "^2.0.0",
        "@0x/sol-cov": "^2.1.17",
        "@0x/subproviders": "^2.1.9",
>>>>>>> 686f27a9
        "@0x/tslint-config": "^2.0.0",
        "@types/bn.js": "^4.11.0",
        "@types/lodash": "4.14.104",
        "@types/node": "*",
        "@types/yargs": "^10.0.0",
        "chai": "^4.0.1",
        "chai-as-promised": "^7.1.0",
        "chai-bignumber": "^2.0.1",
        "dirty-chai": "^2.0.1",
        "ethereumjs-abi": "0.6.5",
        "make-promises-safe": "^1.1.0",
        "mocha": "^4.1.0",
        "npm-run-all": "^4.1.2",
        "shx": "^0.2.2",
        "solhint": "^1.4.1",
        "tslint": "5.11.0",
        "typescript": "3.0.1",
        "yargs": "^10.0.3"
    },
    "dependencies": {
        "@0x/base-contract": "^3.0.11",
        "@0x/contracts-multisig": "^1.0.3",
        "@0x/contracts-utils": "^1.0.3",
        "@0x/order-utils": "^3.1.0",
        "@0x/types": "^1.5.0",
        "@0x/typescript-typings": "^3.0.6",
        "@0x/utils": "^2.1.1",
        "@0x/web3-wrapper": "^3.2.2",
        "@types/js-combinatorics": "^0.5.29",
        "bn.js": "^4.11.8",
        "ethereum-types": "^1.1.4",
        "ethereumjs-util": "^5.1.1",
        "lodash": "^4.17.5"
    },
    "publishConfig": {
        "access": "public"
    }
}<|MERGE_RESOLUTION|>--- conflicted
+++ resolved
@@ -44,20 +44,11 @@
     },
     "homepage": "https://github.com/0xProject/0x-monorepo/contracts/libs/README.md",
     "devDependencies": {
-<<<<<<< HEAD
-        "@0x/abi-gen": "^1.0.19",
-        "@0x/contracts-test-utils": "^1.0.2",
-        "@0x/dev-utils": "^1.0.21",
-        "@0x/sol-compiler": "^1.1.16",
-        "@0x/subproviders": "^2.1.8",
-=======
         "@0x/abi-gen": "^1.0.20",
         "@0x/contracts-test-utils": "^1.0.3",
         "@0x/dev-utils": "^1.0.22",
         "@0x/sol-compiler": "^2.0.0",
-        "@0x/sol-cov": "^2.1.17",
         "@0x/subproviders": "^2.1.9",
->>>>>>> 686f27a9
         "@0x/tslint-config": "^2.0.0",
         "@types/bn.js": "^4.11.0",
         "@types/lodash": "4.14.104",
