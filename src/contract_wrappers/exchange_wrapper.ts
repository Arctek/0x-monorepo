--- conflicted
+++ resolved
@@ -232,31 +232,6 @@
     /**
      * Batch version of cancelOrderAsync. Atomically cancels multiple orders in a single transaction.
      */
-<<<<<<< HEAD
-    public async batchCancelOrderAsync(
-        orders: Array<Order|SignedOrder>, takerTokenCancelAmounts: BigNumber.BigNumber[]): Promise<void> {
-        const makers = _.map(orders, order => order.maker);
-        assert.isSameLength('orders', orders, 'takerTokenCancelAmounts', takerTokenCancelAmounts);
-        assert.assert(!_.isEmpty(orders), 'Can not cancel an empty batch');
-        assert.assert(_.uniq(makers).length === 1, 'Can not cancel orders from multiple makers in a single batch');
-        const maker = makers[0];
-        // _.zip doesn't type check if values have different types :'(
-        const ordersAndTakerTokenCancelAmounts = _.zip<any>(orders, takerTokenCancelAmounts);
-        _.forEach(ordersAndTakerTokenCancelAmounts,
-            async ([order, takerTokenCancelAmount]: [Order|SignedOrder, BigNumber.BigNumber]) => {
-            assert.doesConformToSchema('order',
-                SchemaValidator.convertToJSONSchemaCompatibleObject(order as object), orderSchema);
-            assert.isBigNumber('takerTokenCancelAmount', takerTokenCancelAmount);
-            await assert.isSenderAddressAvailableAsync(this.web3Wrapper, 'order.maker', order.maker);
-            await this.validateCancelOrderAndThrowIfInvalidAsync(order, takerTokenCancelAmount);
-        });
-        const exchangeInstance = await this.getExchangeContractAsync();
-        const orderAddressesAndValues = _.map(orders, order => {
-            return ExchangeWrapper.getOrderAddressesAndValues(order);
-        });
-        // _.unzip doesn't type check if values have different types :'(
-        const [orderAddresses, orderValues] = _.unzip<any>(orderAddressesAndValues);
-=======
     public async batchCancelOrderAsync(cancellationRequestsBatch: OrderCancellationRequest[]): Promise<void> {
         const makers = _.map(cancellationRequestsBatch, cancellationRequest => cancellationRequest.order.maker);
         assert.assert(!_.isEmpty(cancellationRequestsBatch), 'Can not cancel an empty batch');
@@ -282,7 +257,6 @@
         // _.unzip doesn't type check if values have different types :'(
         const [orderAddresses, orderValues, takerTokenCancelAmounts] =
             _.unzip<any>(orderAddressesValuesAndTakerTokenCancelAmounts);
->>>>>>> c3cd5812
         const gas = await exchangeInstance.batchCancel.estimateGas(
             orderAddresses,
             orderValues,
