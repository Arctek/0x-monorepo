import * as _ from 'lodash';
import * as BigNumber from 'bignumber.js';
import {bigNumberConfigs} from './bignumber_config';
import * as ethUtil from 'ethereumjs-util';
import contract = require('truffle-contract');
import * as Web3 from 'web3';
import findVersions = require('find-versions');
import compareVersions = require('compare-versions');
import {Web3Wrapper} from './web3_wrapper';
import {constants} from './utils/constants';
import {utils} from './utils/utils';
import {assert} from './utils/assert';
import {ExchangeWrapper} from './contract_wrappers/exchange_wrapper';
import {TokenRegistryWrapper} from './contract_wrappers/token_registry_wrapper';
import {ecSignatureSchema} from './schemas/ec_signature_schema';
import {TokenWrapper} from './contract_wrappers/token_wrapper';
<<<<<<< HEAD
import {SolidityTypes, ECSignature, ZeroExError, Order, SignedOrder} from './types';
import {orderSchema} from './schemas/order_schemas';
=======
import {ECSignature, ZeroExError, Order, SignedOrder} from './types';
>>>>>>> 28d3528e
import * as ExchangeArtifacts from './artifacts/Exchange.json';
import {SchemaValidator} from './utils/schema_validator';
import {orderSchema} from './schemas/order_schemas';

// Customize our BigNumber instances
bigNumberConfigs.configure();

const MAX_DIGITS_IN_UNSIGNED_256_INT = 78;

export class ZeroEx {
    public static NULL_ADDRESS = constants.NULL_ADDRESS;

    public exchange: ExchangeWrapper;
    public tokenRegistry: TokenRegistryWrapper;
    public token: TokenWrapper;
    private web3Wrapper: Web3Wrapper;
    /**
     * Verifies that the elliptic curve signature `signature` was generated
     * by signing `data` with the private key corresponding to the `signerAddressHex` address.
     */
    public static isValidSignature(dataHex: string, signature: ECSignature, signerAddressHex: string): boolean {
        assert.isHexString('dataHex', dataHex);
        assert.doesConformToSchema('signature', signature, ecSignatureSchema);
        assert.isETHAddressHex('signerAddressHex', signerAddressHex);

        const dataBuff = ethUtil.toBuffer(dataHex);
        const msgHashBuff = ethUtil.hashPersonalMessage(dataBuff);
        try {
            const pubKey = ethUtil.ecrecover(
                msgHashBuff,
                signature.v,
                ethUtil.toBuffer(signature.r),
                ethUtil.toBuffer(signature.s));
            const retrievedAddress = ethUtil.bufferToHex(ethUtil.pubToAddress(pubKey));
            return retrievedAddress === signerAddressHex;
        } catch (err) {
            return false;
        }
    }
    /**
     * Generates pseudo-random 256 bit salt.
     * The salt is used to ensure that the 0x order generated has a unique orderHash that does
     * not collide with any other outstanding orders.
     */
    public static generatePseudoRandomSalt(): BigNumber.BigNumber {
        // BigNumber.random returns a pseudo-random number between 0 & 1 with a passed in number of decimal places.
        // Source: https://mikemcl.github.io/bignumber.js/#random
        const randomNumber = BigNumber.random(MAX_DIGITS_IN_UNSIGNED_256_INT);
        const factor = new BigNumber(10).pow(MAX_DIGITS_IN_UNSIGNED_256_INT - 1);
        const salt = randomNumber.times(factor).round();
        return salt;
    }
    /**
     * Checks if the supplied hex encoded order hash is valid.
     * Note: Valid means it has the expected format, not that an order with the orderHash exists.
     */
    public static isValidOrderHash(orderHashHex: string): boolean {
        // Since this method can be called to check if any arbitrary string conforms to an orderHash's
        // format, we only assert that we were indeed passed a string.
        assert.isString('orderHashHex', orderHashHex);
        const isValidOrderHash = utils.isValidOrderHash(orderHashHex);
        return isValidOrderHash;
    }
    /**
     * A unit amount is defined as the amount of a token above the specified decimal places (integer part).
     * E.g: If a currency has 18 decimal places, 1e18 or one quintillion of the currency is equivalent
     * to 1 unit.
     */
    public static toUnitAmount(amount: BigNumber.BigNumber, decimals: number): BigNumber.BigNumber {
        assert.isBigNumber('amount', amount);
        assert.isNumber('decimals', decimals);

        const aUnit = new BigNumber(10).pow(decimals);
        const unit = amount.div(aUnit);
        return unit;
    }
    /**
     * A baseUnit is defined as the smallest denomination of a token. An amount expressed in baseUnits
     * is the amount expressed in the smallest denomination.
     * E.g: 1 unit of a token with 18 decimal places is expressed in baseUnits as 1000000000000000000
     */
    public static toBaseUnitAmount(amount: BigNumber.BigNumber, decimals: number): BigNumber.BigNumber {
        assert.isBigNumber('amount', amount);
        assert.isNumber('decimals', decimals);

        const unit = new BigNumber(10).pow(decimals);
        const baseUnitAmount = amount.times(unit);
        return baseUnitAmount;
    }
    constructor(web3: Web3) {
        this.web3Wrapper = new Web3Wrapper(web3);
        this.token = new TokenWrapper(this.web3Wrapper);
        this.exchange = new ExchangeWrapper(this.web3Wrapper, this.token);
        this.tokenRegistry = new TokenRegistryWrapper(this.web3Wrapper);
    }
    /**
     * Sets a new provider for the web3 instance used by 0x.js
     */
    public async setProviderAsync(provider: Web3.Provider) {
        this.web3Wrapper.setProvider(provider);
        await this.exchange.invalidateContractInstanceAsync();
        this.tokenRegistry.invalidateContractInstance();
        this.token.invalidateContractInstances();
    }
    /**
     * Get addresses via the supplied web3 instance available for sending transactions.
     */
    public async getAvailableAddressesAsync(): Promise<string[]> {
        const availableAddresses = await this.web3Wrapper.getAvailableAddressesAsync();
        return availableAddresses;
    }
    /**
     * Computes the orderHash for a given order and returns it as a hex encoded string.
     */
    public async getOrderHashHexAsync(order: Order|SignedOrder): Promise<string> {
<<<<<<< HEAD
        assert.doesConformToSchema('order',
                                   SchemaValidator.convertToJSONSchemaCompatibleObject(order as object),
                                   orderSchema);

        const exchangeContractAddr = await this.getExchangeAddressAsync();
        const orderHash = utils.getOrderHashHex(order, exchangeContractAddr);
        return orderHash;
=======
        assert.doesConformToSchema(
            'order', SchemaValidator.convertToJSONSchemaCompatibleObject(order as object), orderSchema);
        const exchangeContractAddr = await this.getExchangeAddressAsync();
        const hashHex = utils.getOrderHashHex(order, exchangeContractAddr);
        return hashHex;
>>>>>>> 28d3528e
    }
    /**
     * Signs an orderHash and returns it's elliptic curve signature
     * This method currently supports TestRPC, Geth and Parity above and below V1.6.6
     */
    public async signOrderHashAsync(orderHashHex: string, signerAddress: string): Promise<ECSignature> {
        assert.isHexString('orderHashHex', orderHashHex);
        await assert.isSenderAddressAsync('signerAddress', signerAddress, this.web3Wrapper);

        let msgHashHex;
        const nodeVersion = await this.web3Wrapper.getNodeVersionAsync();
        const isParityNode = utils.isParityNode(nodeVersion);
        if (isParityNode) {
            // Parity node adds the personalMessage prefix itself
            msgHashHex = orderHashHex;
        } else {
            const orderHashBuff = ethUtil.toBuffer(orderHashHex);
            const msgHashBuff = ethUtil.hashPersonalMessage(orderHashBuff);
            msgHashHex = ethUtil.bufferToHex(msgHashBuff);
        }

        const signature = await this.web3Wrapper.signTransactionAsync(signerAddress, msgHashHex);

        let signatureData;
        const [nodeVersionNumber] = findVersions(nodeVersion);
        // Parity v1.6.6 and earlier returns the signatureData as vrs instead of rsv as Geth does
        // Later versions return rsv but for the time being we still want to support version < 1.6.6
        // Date: May 23rd 2017
        const latestParityVersionWithVRS = '1.6.6';
        const isVersionBeforeParityFix = compareVersions(nodeVersionNumber, latestParityVersionWithVRS) <= 0;
        if (isParityNode && isVersionBeforeParityFix) {
            const signatureBuffer = ethUtil.toBuffer(signature);
            let v = signatureBuffer[0];
            if (v < 27) {
                v += 27;
            }
            signatureData = {
                v,
                r: signatureBuffer.slice(1, 33),
                s: signatureBuffer.slice(33, 65),
            };
        } else {
            signatureData = ethUtil.fromRpcSig(signature);
        }

        const {v, r, s} = signatureData;
        const ecSignature: ECSignature = {
            v,
            r: ethUtil.bufferToHex(r),
            s: ethUtil.bufferToHex(s),
        };
        const isValidSignature = ZeroEx.isValidSignature(orderHashHex, ecSignature, signerAddress);
        if (!isValidSignature) {
            throw new Error(ZeroExError.INVALID_SIGNATURE);
        }
        return ecSignature;
    }
    private async getExchangeAddressAsync() {
        const networkIdIfExists = await this.web3Wrapper.getNetworkIdIfExistsAsync();
        const exchangeNetworkConfigsIfExists = _.isUndefined(networkIdIfExists) ?
                                       undefined :
                                       (ExchangeArtifacts as any).networks[networkIdIfExists];
        if (_.isUndefined(exchangeNetworkConfigsIfExists)) {
            throw new Error(ZeroExError.CONTRACT_NOT_DEPLOYED_ON_NETWORK);
        }
        const exchangeAddress = exchangeNetworkConfigsIfExists.address;
        return exchangeAddress;
    }
}<|MERGE_RESOLUTION|>--- conflicted
+++ resolved
@@ -14,12 +14,7 @@
 import {TokenRegistryWrapper} from './contract_wrappers/token_registry_wrapper';
 import {ecSignatureSchema} from './schemas/ec_signature_schema';
 import {TokenWrapper} from './contract_wrappers/token_wrapper';
-<<<<<<< HEAD
-import {SolidityTypes, ECSignature, ZeroExError, Order, SignedOrder} from './types';
-import {orderSchema} from './schemas/order_schemas';
-=======
 import {ECSignature, ZeroExError, Order, SignedOrder} from './types';
->>>>>>> 28d3528e
 import * as ExchangeArtifacts from './artifacts/Exchange.json';
 import {SchemaValidator} from './utils/schema_validator';
 import {orderSchema} from './schemas/order_schemas';
@@ -135,7 +130,6 @@
      * Computes the orderHash for a given order and returns it as a hex encoded string.
      */
     public async getOrderHashHexAsync(order: Order|SignedOrder): Promise<string> {
-<<<<<<< HEAD
         assert.doesConformToSchema('order',
                                    SchemaValidator.convertToJSONSchemaCompatibleObject(order as object),
                                    orderSchema);
@@ -143,13 +137,6 @@
         const exchangeContractAddr = await this.getExchangeAddressAsync();
         const orderHash = utils.getOrderHashHex(order, exchangeContractAddr);
         return orderHash;
-=======
-        assert.doesConformToSchema(
-            'order', SchemaValidator.convertToJSONSchemaCompatibleObject(order as object), orderSchema);
-        const exchangeContractAddr = await this.getExchangeAddressAsync();
-        const hashHex = utils.getOrderHashHex(order, exchangeContractAddr);
-        return hashHex;
->>>>>>> 28d3528e
     }
     /**
      * Signs an orderHash and returns it's elliptic curve signature
