import * as BigNumber from 'bignumber.js';
import * as ethUtil from 'ethereumjs-util';
import {assert} from './utils/assert';
import {ECSignatureSchema} from './schemas/ec_signature_schema';

/**
 * Elliptic Curve signature
 */
export interface ECSignature {
    v: number;
    r: string;
    s: string;
}

const MAX_DIGITS_IN_UNSIGNED_256_INT = 78;
const ORDER_HASH_LENGTH = 66;

export class ZeroEx {
    /**
     * Verifies that the elliptic curve signature `signature` was generated
     * by signing `data` with the private key corresponding to the `signer` address.
     */
<<<<<<< HEAD
    public static isValidSignature(dataHex: string, signature: ECSignature, signer: ETHAddressHex): boolean {
        assert.isHexString('dataHex', dataHex);
        assert.isObject('signature', signature);
=======
    public static isValidSignature(data: string, signature: ECSignature, signer: ETHAddressHex): boolean {
        assert.isString('data', data);
        assert.doesConformToSchema('signature', signature, ECSignatureSchema);
>>>>>>> b1a6c895
        assert.isETHAddressHex('signer', signer);

        const dataBuff = ethUtil.toBuffer(dataHex);
        const msgHashBuff = ethUtil.hashPersonalMessage(dataBuff);
        try {
            const pubKey = ethUtil.ecrecover(msgHashBuff,
                signature.v,
                ethUtil.toBuffer(signature.r),
                ethUtil.toBuffer(signature.s));
            const retrievedAddress = ethUtil.bufferToHex(ethUtil.pubToAddress(pubKey));
            return retrievedAddress === signer;
        } catch (err) {
            return false;
        }
    }
    /**
     * Generates pseudo-random 256 bit salt.
     * The salt is used to ensure that the 0x order generated has a unique orderHash that does
     * not collide with any other outstanding orders.
     */
    public static generatePseudoRandomSalt(): BigNumber.BigNumber {
        // BigNumber.random returns a pseudo-random number between 0 & 1 with a passed in number of decimal places.
        // Source: https://mikemcl.github.io/bignumber.js/#random
        const randomNumber = BigNumber.random(MAX_DIGITS_IN_UNSIGNED_256_INT);
        const factor = new BigNumber(10).pow(MAX_DIGITS_IN_UNSIGNED_256_INT - 1);
        const salt = randomNumber.times(factor).round();
        return salt;
    }
    /** Checks if order hash is valid */
    public static isValidOrderHash(orderHash: string): boolean {
        assert.isHexString('orderHash', orderHash);
        return orderHash.length === ORDER_HASH_LENGTH;
    }
}<|MERGE_RESOLUTION|>--- conflicted
+++ resolved
@@ -20,15 +20,9 @@
      * Verifies that the elliptic curve signature `signature` was generated
      * by signing `data` with the private key corresponding to the `signer` address.
      */
-<<<<<<< HEAD
     public static isValidSignature(dataHex: string, signature: ECSignature, signer: ETHAddressHex): boolean {
         assert.isHexString('dataHex', dataHex);
-        assert.isObject('signature', signature);
-=======
-    public static isValidSignature(data: string, signature: ECSignature, signer: ETHAddressHex): boolean {
-        assert.isString('data', data);
         assert.doesConformToSchema('signature', signature, ECSignatureSchema);
->>>>>>> b1a6c895
         assert.isETHAddressHex('signer', signer);
 
         const dataBuff = ethUtil.toBuffer(dataHex);
