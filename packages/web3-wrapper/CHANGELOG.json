[
    {
<<<<<<< HEAD
        "version": "3.2.5",
        "changes": [
            {
                "note": "Update ganache-core to v2.3.3",
                "pr": 1518
=======
        "version": "4.0.0",
        "changes": [
            {
                "note": "Upgrade the bignumber.js to v8.0.2",
                "pr": 1517
>>>>>>> 3973dec9
            }
        ]
    },
    {
        "timestamp": 1547561734,
        "version": "3.2.4",
        "changes": [
            {
                "note": "Dependencies updated"
            }
        ]
    },
    {
        "timestamp": 1547225310,
        "version": "3.2.3",
        "changes": [
            {
                "note": "Dependencies updated"
            }
        ]
    },
    {
        "timestamp": 1547040760,
        "version": "3.2.2",
        "changes": [
            {
                "note": "Dependencies updated"
            }
        ]
    },
    {
        "version": "3.2.1",
        "changes": [
            {
                "note": "Dependencies updated"
            }
        ],
        "timestamp": 1544739608
    },
    {
        "version": "3.2.0",
        "changes": [
            {
                "note": "Return `value` and `gasPrice` as BigNumbers to avoid loss of precision errors",
                "pr": 1402
            }
        ],
        "timestamp": 1544570656
    },
    {
        "version": "3.1.6",
        "changes": [
            {
                "note": "Unmarshall mined transaction receipts",
                "pr": 1308
            }
        ],
        "timestamp": 1543401373
    },
    {
        "version": "3.1.5",
        "changes": [
            {
                "note": "Add unmarshalling of transaction receipts",
                "pr": 1291
            },
            {
                "note": "Return `undefined` instead of `null` if transaction receipt not found",
                "pr": 1291
            }
        ],
        "timestamp": 1542821676
    },
    {
        "timestamp": 1542208198,
        "version": "3.1.4",
        "changes": [
            {
                "note": "Dependencies updated"
            }
        ]
    },
    {
        "timestamp": 1542134075,
        "version": "3.1.3",
        "changes": [
            {
                "note": "Dependencies updated"
            }
        ]
    },
    {
        "timestamp": 1542028948,
        "version": "3.1.2",
        "changes": [
            {
                "note": "Dependencies updated"
            }
        ]
    },
    {
        "version": "3.1.1",
        "changes": [
            {
                "note": "Fix bug in `getTransactionByHashAsync` which was causing the return value to have the wrong type (raw fields instead of unmarshalled fields).",
                "pr": 1177
            }
        ],
        "timestamp": 1541740904
    },
    {
        "version": "3.1.0",
        "changes": [
            {
                "note": "Add `signTypedData` to perform EIP712 `eth_signTypedData`.",
                "pr": 1102
            },
            {
                "note": "Web3Wrapper now throws when an RPC request contains an error field in the response. Previously errors could be swallowed and undefined returned.",
                "pr": 1102
            }
        ],
        "timestamp": 1539871071
    },
    {
        "version": "3.0.3",
        "changes": [
            {
                "note": "Dependencies updated"
            }
        ],
        "timestamp": 1538693146
    },
    {
        "timestamp": 1538157789,
        "version": "3.0.2",
        "changes": [
            {
                "note": "Dependencies updated"
            }
        ]
    },
    {
        "timestamp": 1537907159,
        "version": "3.0.1",
        "changes": [
            {
                "note": "Dependencies updated"
            }
        ]
    },
    {
        "version": "3.0.0",
        "changes": [
            {
                "note": "Rename `getBlockAsync` to `getBlockIfExistsAsync` and rather then throw if the requested block wasn't found, return undefined.",
                "pr": 1082
            },
            {
                "note": "Expose `sendRawPayloadAsync` so one can easily extend `Web3Wrapper` with their own custom JSON RPC calls",
                "pr": 1080
            }
        ],
        "timestamp": 1537875740
    },
    {
        "version": "2.0.3",
        "changes": [
            {
                "note": "Fixes issue #1076 where Parity now returns a placeholder transactionReceipt before the transaction is mined.",
                "pr": 1079
            }
        ],
        "timestamp": 1537541580
    },
    {
        "timestamp": 1536142250,
        "version": "2.0.2",
        "changes": [
            {
                "note": "Dependencies updated"
            }
        ]
    },
    {
        "timestamp": 1535377027,
        "version": "2.0.1",
        "changes": [
            {
                "note": "Dependencies updated"
            }
        ]
    },
    {
        "version": "2.0.0",
        "changes": [
            {
                "note": "Export types:  `BlockParam`, `TxData`, `Provider`, `TransactionReceipt`, `Transaction`, `TraceParams`, `TransactionTrace``, BlockWithoutTransactionDat`a, `LogEntry`, `FilterObject`, `CallData`, `TransactionReceiptWithDecodedLogs`, `BlockWithTransactionData``, LogTopi`c, `JSONRPCRequestPayload`, `TransactionReceiptStatus`, `DecodedLogArgs`, `StructLog`, `JSONRPCErrorCallback``, BlockParamLitera`l, `ContractEventArg`, `DecodedLogEntry`, `LogEntryEvent`, `OpCode`, `TxDataPayable`, `JSONRPCResponsePayload``, RawLogEntr`y, `DecodedLogEntryEvent`, `LogWithDecodedArgs`, `AbiDefinition`, `RawLog`, `FunctionAbi`, `EventAbi`, `EventParameter``, MethodAb`i, `ConstructorAbi`, `FallbackAbi`, `DataItem`, `ConstructorStateMutability` and `StateMutability`",
                "pr": 924
            },
            {
                "note": "Stop exporting types: `CallTxDataBaseRPC` and `AbstractBlockRPC`",
                "pr": 924
            },
            {
                "note": "Export `AbiDecoder` class",
                "pr": 924
            }
        ],
        "timestamp": 1535133899
    },
    {
        "version": "1.2.0",
        "changes": [
            {
                "note": "Export marshaller to convert between RPC and user-space data formats",
                "pr": 938
            },
            {
                "note": "Export RPC types",
                "pr": 938
            }
        ],
        "timestamp": 1534210131
    },
    {
        "timestamp": 1532619515,
        "version": "1.1.2",
        "changes": [
            {
                "note": "Dependencies updated"
            }
        ]
    },
    {
        "timestamp": 1532614997,
        "version": "1.1.1",
        "changes": [
            {
                "note": "Dependencies updated"
            }
        ]
    },
    {
        "version": "1.1.0",
        "changes": [
            {
                "note": "Add `getTransactionByHashAsync` method",
                "pr": 847
            }
        ],
        "timestamp": 1532605697
    },
    {
        "timestamp": 1532357734,
        "version": "1.0.1",
        "changes": [
            {
                "note": "Dependencies updated"
            }
        ]
    },
    {
        "timestamp": 1532043000,
        "version": "1.0.0",
        "changes": [
            {
                "note": "Stop exporting `marshaller` utility file.",
                "pr": 902
            },
            {
                "note": "Export `marshaller` utility file.",
                "pr": 829
            },
            {
                "note": "Add `getNodeTypeAsync` method",
                "pr": 812
            },
            {
                "note": "Stop exporting uniqueVersionIds object",
                "pr": 897
            }
        ]
    },
    {
        "timestamp": 1531919263,
        "version": "0.7.3",
        "changes": [
            {
                "note": "Dependencies updated"
            }
        ]
    },
    {
        "timestamp": 1531149657,
        "version": "0.7.2",
        "changes": [
            {
                "note": "Dependencies updated"
            }
        ]
    },
    {
        "timestamp": 1529397769,
        "version": "0.7.1",
        "changes": [
            {
                "note": "Dependencies updated"
            }
        ]
    },
    {
        "timestamp": 1528070400,
        "version": "0.7.0",
        "changes": [
            {
                "note": "Add `web3Wrapper.getContractCodeAsync`",
                "pr": 675
            },
            {
                "note": "Add `web3Wrapper.getTransactionTraceAsync`",
                "pr": 675
            },
            {
                "note": "Add `web3Wrapper.getBlockWithTransactionDataAsync`",
                "pr": 675
            },
            {
                "note": "Add exported uniqueVersionIds object",
                "pr": 622
            },
            {
                "note": "Update increaseTimeAsync to work with Geth",
                "pr": 622
            },
            {
                "note": "Make callAsync throw if raw call result is 0x (null)",
                "pr": 622
            },
            {
                "note": "Add new setHeadAsync method",
                "pr": 622
            },
            {
                "note": "Improve performance of awaitTransactionMinedAsync by immediately checking if the transaction was already mined instead of waiting for the first interval.",
                "pr": 688
            }
        ]
    },
    {
        "timestamp": 1527009133,
        "version": "0.6.4",
        "changes": [
            {
                "note": "Dependencies updated"
            }
        ]
    },
    {
        "timestamp": 1525477860,
        "version": "0.6.3",
        "changes": [
            {
                "note": "Dependencies updated"
            }
        ]
    },
    {
        "timestamp": 1525428773,
        "version": "0.6.2",
        "changes": [
            {
                "note": "Dependencies updated"
            }
        ]
    },
    {
        "timestamp": 1524044013,
        "version": "0.6.1",
        "changes": [
            {
                "note": "Dependencies updated"
            }
        ]
    },
    {
        "version": "0.6.0",
        "changes": [
            {
                "note": "Make `isAddress` and `toWei` static",
                "pr": 501
            },
            {
                "note": "Add static methods `toUnitAmount` and `toBaseUnitAmount`",
                "pr": 501
            }
        ],
        "timestamp": 1523462196
    },
    {
        "version": "0.5.0",
        "changes": [
            {
                "note": "Add `web3Wrapper.awaitTransactionMinedAsync`",
                "pr": 485
            },
            {
                "note": "Add a public field `abiDecoder: AbiDecoder` which allows you to add your ABIs that are later used to decode logs",
                "pr": 485
            },
            {
                "note": "Export enum `Web3WrapperErrors` with a single value so far: `TransactionMiningTimeout`",
                "pr": 485
            }
        ],
        "timestamp": 1522673609
    },
    {
        "version": "0.4.0",
        "changes": [
            {
                "note": "Rename `signTransactionAsync` to `signMessageAsync` for clarity",
                "pr": 465
            }
        ],
        "timestamp": 1522658513
    },
    {
        "version": "0.3.0",
        "changes": [
            {
                "note": "Add `web3Wrapper.takeSnapshotAsync`, `web3Wrapper.revertSnapshotAsync`, `web3Wrapper.mineBlockAsync`, `web3Wrapper.increaseTimeAsync`",
                "pr": 426
            },
            {
                "note": "Add `web3Wrapper.isZeroExWeb3Wrapper` for runtime instanceOf checks",
                "pr": 426
            },
            {
                "note": "Add a `getProvider` method",
                "pr": 444
            }
        ],
        "timestamp": 1521298800
    },
    {
        "version": "0.2.0",
        "changes": [
            {
                "note": "Ensure all returned user addresses are lowercase",
                "pr": 373
            },
            {
                "note": "Add `web3Wrapper.callAsync`",
                "pr": 413
            },
            {
                "note": "Make `web3Wrapper.estimateGas` accept whole `txData` instead of `data`",
                "pr": 413
            },
            {
                "note": "Remove `web3Wrapper.getContractInstance`",
                "pr": 413
            }
        ],
        "timestamp": 1520089200
    },
    {
        "version": "0.1.12",
        "changes": [
            {
                "note": "Fix publishing issue where .npmignore was not properly excluding undesired content",
                "pr": 389
            }
        ],
        "timestamp": 1518102000
    }
]<|MERGE_RESOLUTION|>--- conflicted
+++ resolved
@@ -1,18 +1,14 @@
 [
     {
-<<<<<<< HEAD
-        "version": "3.2.5",
-        "changes": [
+        "version": "4.0.0",
+        "changes": [
+            {
+                "note": "Upgrade the bignumber.js to v8.0.2",
+                "pr": 1517
+            },
             {
                 "note": "Update ganache-core to v2.3.3",
                 "pr": 1518
-=======
-        "version": "4.0.0",
-        "changes": [
-            {
-                "note": "Upgrade the bignumber.js to v8.0.2",
-                "pr": 1517
->>>>>>> 3973dec9
             }
         ]
     },
