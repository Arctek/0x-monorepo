{
    "schemaVersion": "2.0.0",
    "contractName": "ERC20Token",
    "compilerOutput": {
        "abi": [
            {
                "constant": false,
                "inputs": [{ "name": "_spender", "type": "address" }, { "name": "_value", "type": "uint256" }],
                "name": "approve",
                "outputs": [{ "name": "", "type": "bool" }],
                "payable": false,
                "stateMutability": "nonpayable",
                "type": "function"
            },
            {
                "constant": true,
                "inputs": [],
                "name": "totalSupply",
                "outputs": [{ "name": "", "type": "uint256" }],
                "payable": false,
                "stateMutability": "view",
                "type": "function"
            },
            {
                "constant": false,
                "inputs": [
                    { "name": "_from", "type": "address" },
                    { "name": "_to", "type": "address" },
                    { "name": "_value", "type": "uint256" }
                ],
                "name": "transferFrom",
                "outputs": [{ "name": "", "type": "bool" }],
                "payable": false,
                "stateMutability": "nonpayable",
                "type": "function"
            },
            {
                "constant": true,
                "inputs": [{ "name": "_owner", "type": "address" }],
                "name": "balanceOf",
                "outputs": [{ "name": "", "type": "uint256" }],
                "payable": false,
                "stateMutability": "view",
                "type": "function"
            },
            {
                "constant": false,
                "inputs": [{ "name": "_to", "type": "address" }, { "name": "_value", "type": "uint256" }],
                "name": "transfer",
                "outputs": [{ "name": "", "type": "bool" }],
                "payable": false,
                "stateMutability": "nonpayable",
                "type": "function"
            },
            {
                "constant": true,
                "inputs": [{ "name": "_owner", "type": "address" }, { "name": "_spender", "type": "address" }],
                "name": "allowance",
                "outputs": [{ "name": "", "type": "uint256" }],
                "payable": false,
                "stateMutability": "view",
                "type": "function"
            },
            {
                "anonymous": false,
                "inputs": [
                    { "indexed": true, "name": "_from", "type": "address" },
                    { "indexed": true, "name": "_to", "type": "address" },
                    { "indexed": false, "name": "_value", "type": "uint256" }
                ],
                "name": "Transfer",
                "type": "event"
            },
            {
                "anonymous": false,
                "inputs": [
                    { "indexed": true, "name": "_owner", "type": "address" },
                    { "indexed": true, "name": "_spender", "type": "address" },
                    { "indexed": false, "name": "_value", "type": "uint256" }
                ],
                "name": "Approval",
                "type": "event"
            }
        ],
        "devdoc": {
            "methods": {
                "allowance(address,address)": {
                    "params": {
                        "_owner": "The address of the account owning tokens",
                        "_spender": "The address of the account able to transfer the tokens"
                    },
                    "return": "Amount of remaining tokens allowed to spent"
                },
                "approve(address,uint256)": {
                    "details": "`msg.sender` approves `_spender` to spend `_value` tokens",
                    "params": {
                        "_spender": "The address of the account able to transfer the tokens",
                        "_value": "The amount of wei to be approved for transfer"
                    },
                    "return": "Always true if the call has enough gas to complete execution"
                },
                "balanceOf(address)": {
                    "details": "Query the balance of owner",
<<<<<<< HEAD
                    "params": {
                        "_owner": "The address from which the balance will be retrieved"
                    },
                    "return": "Balance of owner"
                },
                "totalSupply()": {
                    "details": "Query total supply of token",
                    "return": "Total supply of token"
                },
=======
                    "params": { "_owner": "The address from which the balance will be retrieved" },
                    "return": "Balance of owner"
                },
                "totalSupply()": { "details": "Query total supply of token", "return": "Total supply of token" },
>>>>>>> f77aaaf2
                "transfer(address,uint256)": {
                    "details": "send `value` token to `to` from `msg.sender`",
                    "params": {
                        "_to": "The address of the recipient",
                        "_value": "The amount of token to be transferred"
                    },
                    "return": "True if transfer was successful"
                },
                "transferFrom(address,address,uint256)": {
                    "details": "send `value` token to `to` from `from` on the condition it is approved by `from`",
                    "params": {
                        "_from": "The address of the sender",
                        "_to": "The address of the recipient",
                        "_value": "The amount of token to be transferred"
                    },
                    "return": "True if transfer was successful"
                }
            }
        },
        "evm": {
            "bytecode": {
                "object": "0x608060405234801561001057600080fd5b506106a0806100206000396000f3006080604052600436106100775763ffffffff7c0100000000000000000000000000000000000000000000000000000000600035041663095ea7b3811461007c57806318160ddd146100c157806323b872dd146100e857806370a082311461011f578063a9059cbb1461014d578063dd62ed3e1461017e575b600080fd5b34801561008857600080fd5b506100ad73ffffffffffffffffffffffffffffffffffffffff600435166024356101b2565b604080519115158252519081900360200190f35b3480156100cd57600080fd5b506100d6610225565b60408051918252519081900360200190f35b3480156100f457600080fd5b506100ad73ffffffffffffffffffffffffffffffffffffffff6004358116906024351660443561022b565b34801561012b57600080fd5b506100d673ffffffffffffffffffffffffffffffffffffffff60043516610487565b34801561015957600080fd5b506100ad73ffffffffffffffffffffffffffffffffffffffff600435166024356104af565b34801561018a57600080fd5b506100d673ffffffffffffffffffffffffffffffffffffffff6004358116906024351661063c565b33600081815260016020908152604080832073ffffffffffffffffffffffffffffffffffffffff8716808552908352818420869055815186815291519394909390927f8c5be1e5ebec7d5bd14f71427d1e84f3dd0314c0f7b2291e5b200ac8c7c3b925928290030190a350600192915050565b60025490565b73ffffffffffffffffffffffffffffffffffffffff83166000908152602081905260408120548211156102bf57604080517f08c379a000000000000000000000000000000000000000000000000000000000815260206004820152601a60248201527f45524332305f494e53554646494349454e545f42414c414e4345000000000000604482015290519081900360640190fd5b73ffffffffffffffffffffffffffffffffffffffff8416600090815260016020908152604080832033845290915290205482111561035e57604080517f08c379a000000000000000000000000000000000000000000000000000000000815260206004820152601c60248201527f45524332305f494e53554646494349454e545f414c4c4f57414e434500000000604482015290519081900360640190fd5b73ffffffffffffffffffffffffffffffffffffffff831660009081526020819052604090205482810110156103f457604080517f08c379a000000000000000000000000000000000000000000000000000000000815260206004820152601060248201527f55494e543235365f4f564552464c4f5700000000000000000000000000000000604482015290519081900360640190fd5b73ffffffffffffffffffffffffffffffffffffffff80841660008181526020818152604080832080548801905593881680835284832080548890039055600182528483203384528252918490208054879003905583518681529351929391927fddf252ad1be2c89b69c2b068fc378daa952ba7f163c4a11628f55a4df523b3ef9281900390910190a35060019392505050565b73ffffffffffffffffffffffffffffffffffffffff1660009081526020819052604090205490565b3360009081526020819052604081205482111561052d57604080517f08c379a000000000000000000000000000000000000000000000000000000000815260206004820152601a60248201527f45524332305f494e53554646494349454e545f42414c414e4345000000000000604482015290519081900360640190fd5b73ffffffffffffffffffffffffffffffffffffffff831660009081526020819052604090205482810110156105c357604080517f08c379a000000000000000000000000000000000000000000000000000000000815260206004820152601060248201527f55494e543235365f4f564552464c4f5700000000000000000000000000000000604482015290519081900360640190fd5b336000818152602081815260408083208054879003905573ffffffffffffffffffffffffffffffffffffffff871680845292819020805487019055805186815290519293927fddf252ad1be2c89b69c2b068fc378daa952ba7f163c4a11628f55a4df523b3ef929181900390910190a350600192915050565b73ffffffffffffffffffffffffffffffffffffffff9182166000908152600160209081526040808320939094168252919091522054905600a165627a7a72305820203a592c9390a8a005821d7dffa1c27ae97bf827d8ef17cfee3a8a70776b22d90029"
            }
        }
    },
    "networks": {}
}<|MERGE_RESOLUTION|>--- conflicted
+++ resolved
@@ -101,22 +101,10 @@
                 },
                 "balanceOf(address)": {
                     "details": "Query the balance of owner",
-<<<<<<< HEAD
-                    "params": {
-                        "_owner": "The address from which the balance will be retrieved"
-                    },
-                    "return": "Balance of owner"
-                },
-                "totalSupply()": {
-                    "details": "Query total supply of token",
-                    "return": "Total supply of token"
-                },
-=======
                     "params": { "_owner": "The address from which the balance will be retrieved" },
                     "return": "Balance of owner"
                 },
                 "totalSupply()": { "details": "Query total supply of token", "return": "Total supply of token" },
->>>>>>> f77aaaf2
                 "transfer(address,uint256)": {
                     "details": "send `value` token to `to` from `msg.sender`",
                     "params": {
