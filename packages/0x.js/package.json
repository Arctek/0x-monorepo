{
    "name": "0x.js",
    "version": "1.0.1-rc.3",
    "engines": {
        "node": ">=6.12"
    },
    "description": "A javascript library for interacting with the 0x protocol",
    "keywords": [
        "0x.js",
        "0xproject",
        "ethereum",
        "tokens",
        "exchange"
    ],
    "main": "lib/src/index.js",
    "types": "lib/src/index.d.ts",
    "scripts": {
<<<<<<< HEAD
        "watch_without_deps": "yarn pre_build && tsc -w",
        "build": "yarn pre_build && yarn build:all",
=======
        "watch_without_deps": "tsc -w",
        "build": "yarn build:all && copyfiles -u 3 './lib/src/monorepo_scripts/**/*' ./scripts",
>>>>>>> f2d9dfb5
        "build:all": "run-p build:umd:prod build:commonjs; exit 0;",
        "lint": "tslint --project . --exclude **/src/generated_contract_wrappers/**/*",
<<<<<<< HEAD
        "test:circleci": "run-s test:coverage",
        "test": "yarn run_mocha",
        "rebuild_and_test": "run-s build test",
        "test:coverage": "nyc npm run test --all && yarn coverage:report:lcov",
        "coverage:report:lcov": "nyc report --reporter=text-lcov > coverage/lcov.info",
        "clean": "shx rm -rf _bundles lib test_temp src/generated_contract_wrappers",
        "build:umd:prod": "NODE_ENV=production webpack",
        "build:commonjs": "tsc && yarn copy_artifacts && copyfiles -u 3 './lib/src/monorepo_scripts/**/*' ./scripts",
        "run_mocha": "mocha --require source-map-support/register --require make-promises-safe lib/test/**/*_test.js lib/test/global_hooks.js --timeout 10000 --bail --exit",
        "docs:json": "typedoc --excludePrivate --excludeExternals --target ES5 --json $JSON_FILE_PATH $PROJECT_FILES"
=======
        "clean": "shx rm -rf _bundles lib scripts src/generated_contract_wrappers",
        "build:umd:prod": "NODE_ENV=production webpack",
        "build:commonjs": "tsc && yarn copy_artifacts && copyfiles -u 3 './lib/src/monorepo_scripts/**/*' ./scripts",
        "manual:postpublish": "yarn build; node ./scripts/postpublish.js",
        "docs:stage": "node scripts/stage_docs.js",
        "docs:json": "typedoc --excludePrivate --excludeExternals --target ES5 --json $JSON_FILE_PATH $PROJECT_FILES",
        "upload_docs_json": "aws s3 cp generated_docs/index.json $S3_URL --profile 0xproject --grants read=uri=http://acs.amazonaws.com/groups/global/AllUsers --content-type application/json"
>>>>>>> f2d9dfb5
    },
    "config": {
        "postpublish": {
            "assets": [
                "packages/0x.js/_bundles/index.js",
                "packages/0x.js/_bundles/index.min.js"
            ],
            "shouldPublishDocs": true
        }
    },
    "repository": {
        "type": "git",
        "url": "https://github.com/0xProject/0x-monorepo"
    },
    "license": "Apache-2.0",
    "devDependencies": {
        "@0xproject/abi-gen": "^1.0.5",
        "@0xproject/dev-utils": "^1.0.4",
        "@0xproject/migrations": "^1.0.4",
        "@0xproject/monorepo-scripts": "^1.0.5",
        "@0xproject/tslint-config": "^1.0.5",
        "@types/lodash": "4.14.104",
        "@types/mocha": "^2.2.42",
        "@types/node": "^8.0.53",
        "@types/sinon": "^2.2.2",
        "awesome-typescript-loader": "^3.1.3",
        "chai": "^4.0.1",
        "chai-as-promised": "^7.1.0",
        "chai-bignumber": "^2.0.1",
        "copyfiles": "^1.2.0",
        "dirty-chai": "^2.0.1",
        "json-loader": "^0.5.4",
        "make-promises-safe": "^1.1.0",
        "mocha": "^4.1.0",
        "npm-run-all": "^4.1.2",
        "nyc": "^11.0.1",
        "opn-cli": "^3.1.0",
        "shx": "^0.2.2",
        "sinon": "^4.0.0",
        "source-map-support": "^0.5.0",
        "tslint": "5.11.0",
        "typedoc": "0xProject/typedoc",
        "typescript": "2.9.2",
        "webpack": "^3.1.0"
    },
    "dependencies": {
        "@0xproject/assert": "^1.0.5",
        "@0xproject/base-contract": "^2.0.0-rc.1",
        "@0xproject/contract-wrappers": "^1.0.1-rc.3",
        "@0xproject/order-utils": "^1.0.1-rc.3",
        "@0xproject/sol-compiler": "^1.0.5",
        "@0xproject/order-watcher": "1.0.1-rc.3",
        "@0xproject/subproviders": "^1.0.5",
        "@0xproject/types": "^1.0.1-rc.4",
        "@0xproject/typescript-typings": "^1.0.4",
        "@0xproject/utils": "^1.0.5",
        "@0xproject/web3-wrapper": "^1.2.0",
        "ethereum-types": "^1.0.4",
        "ethers": "3.0.22",
        "lodash": "^4.17.5"
    },
    "publishConfig": {
        "access": "public"
    }
}<|MERGE_RESOLUTION|>--- conflicted
+++ resolved
@@ -15,16 +15,10 @@
     "main": "lib/src/index.js",
     "types": "lib/src/index.d.ts",
     "scripts": {
-<<<<<<< HEAD
-        "watch_without_deps": "yarn pre_build && tsc -w",
-        "build": "yarn pre_build && yarn build:all",
-=======
         "watch_without_deps": "tsc -w",
-        "build": "yarn build:all && copyfiles -u 3 './lib/src/monorepo_scripts/**/*' ./scripts",
->>>>>>> f2d9dfb5
+        "build": "yarn build:all",
         "build:all": "run-p build:umd:prod build:commonjs; exit 0;",
         "lint": "tslint --project . --exclude **/src/generated_contract_wrappers/**/*",
-<<<<<<< HEAD
         "test:circleci": "run-s test:coverage",
         "test": "yarn run_mocha",
         "rebuild_and_test": "run-s build test",
@@ -32,18 +26,8 @@
         "coverage:report:lcov": "nyc report --reporter=text-lcov > coverage/lcov.info",
         "clean": "shx rm -rf _bundles lib test_temp src/generated_contract_wrappers",
         "build:umd:prod": "NODE_ENV=production webpack",
-        "build:commonjs": "tsc && yarn copy_artifacts && copyfiles -u 3 './lib/src/monorepo_scripts/**/*' ./scripts",
-        "run_mocha": "mocha --require source-map-support/register --require make-promises-safe lib/test/**/*_test.js lib/test/global_hooks.js --timeout 10000 --bail --exit",
+        "build:commonjs": "tsc",
         "docs:json": "typedoc --excludePrivate --excludeExternals --target ES5 --json $JSON_FILE_PATH $PROJECT_FILES"
-=======
-        "clean": "shx rm -rf _bundles lib scripts src/generated_contract_wrappers",
-        "build:umd:prod": "NODE_ENV=production webpack",
-        "build:commonjs": "tsc && yarn copy_artifacts && copyfiles -u 3 './lib/src/monorepo_scripts/**/*' ./scripts",
-        "manual:postpublish": "yarn build; node ./scripts/postpublish.js",
-        "docs:stage": "node scripts/stage_docs.js",
-        "docs:json": "typedoc --excludePrivate --excludeExternals --target ES5 --json $JSON_FILE_PATH $PROJECT_FILES",
-        "upload_docs_json": "aws s3 cp generated_docs/index.json $S3_URL --profile 0xproject --grants read=uri=http://acs.amazonaws.com/groups/global/AllUsers --content-type application/json"
->>>>>>> f2d9dfb5
     },
     "config": {
         "postpublish": {
