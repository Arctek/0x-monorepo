--- conflicted
+++ resolved
@@ -13,11 +13,7 @@
 const jsonFilePath = __dirname + '/../' + postpublish_utils.generatedDocsDirectoryName + '/index.json';
 const version = process.env.DOCS_VERSION;
 
-<<<<<<< HEAD
-execAsync('JSON_FILE_PATH=' + jsonFilePath + ' yarn docs:json', {
-=======
 execAsync('JSON_FILE_PATH=' + jsonFilePath + ' PROJECT_FILES="' + projectFiles + '" yarn docs:json', {
->>>>>>> bd85fe0a
     cwd,
 })
     .then(function(result) {
