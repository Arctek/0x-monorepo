--- conflicted
+++ resolved
@@ -27,16 +27,13 @@
     LIB_BYTES_GREATER_OR_EQUAL_TO_SOURCE_BYTES_LENGTH_REQUIRED: 'GREATER_OR_EQUAL_TO_SOURCE_BYTES_LENGTH_REQUIRED',
     ERC20_INSUFFICIENT_BALANCE: 'Insufficient balance to complete transfer.',
     ERC20_INSUFFICIENT_ALLOWANCE: 'Insufficient allowance to complete transfer.',
-<<<<<<< HEAD
     ERC20_PROXY_ID: 1,
     ERC721_PROXY_ID: 2,
-=======
     EXCHANGE_LENGTH_GREATER_THAN_0_REQUIRED: 'LENGTH_GREATER_THAN_0_REQUIRED',
     EXCHANGE_SIGNATURE_UNSUPPORTED: 'SIGNATURE_UNSUPPORTED',
     EXCHANGE_SIGNATURE_ILLEGAL: 'SIGNATURE_ILLEGAL',
     EXCHANGE_LENGTH_0_REQUIRED: 'LENGTH_0_REQUIRED',
     EXCHANGE_LENGTH_65_REQUIRED: 'LENGTH_65_REQUIRED',
->>>>>>> f8bde5ab
     TESTRPC_NETWORK_ID: 50,
     // Note(albrow): In practice V8 and most other engines limit the minimum
     // interval for setInterval to 10ms. We still set it to 0 here in order to
