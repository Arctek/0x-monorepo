import { BlockchainLifecycle } from '@0xproject/dev-utils';
import { addSignedMessagePrefix, assetProxyUtils, MessagePrefixType, orderHashUtils } from '@0xproject/order-utils';
<<<<<<< HEAD
import { RevertReasons, SignatureType, SignedOrder } from '@0xproject/types';
=======
import { RevertReason, SignatureType, SignedOrder } from '@0xproject/types';
>>>>>>> 1bc742ae
import * as chai from 'chai';
import { LogWithDecodedArgs } from 'ethereum-types';
import ethUtil = require('ethereumjs-util');

import {
    SignatureValidatorApprovalContractEventArgs,
    TestSignatureValidatorContract,
} from '../../src/generated_contract_wrappers/test_signature_validator';
import { TestValidatorContract } from '../../src/generated_contract_wrappers/test_validator';
import { TestWalletContract } from '../../src/generated_contract_wrappers/test_wallet';
import { addressUtils } from '../../src/utils/address_utils';
import { artifacts } from '../../src/utils/artifacts';
import { expectRevertOrOtherErrorAsync } from '../../src/utils/assertions';
import { chaiSetup } from '../../src/utils/chai_setup';
import { constants } from '../../src/utils/constants';
import { LogDecoder } from '../../src/utils/log_decoder';
import { OrderFactory } from '../../src/utils/order_factory';
import { provider, txDefaults, web3Wrapper } from '../../src/utils/web3_wrapper';

chaiSetup.configure();
const expect = chai.expect;

const blockchainLifecycle = new BlockchainLifecycle(web3Wrapper);
// tslint:disable:no-unnecessary-type-assertion
describe('MixinSignatureValidator', () => {
    let signedOrder: SignedOrder;
    let orderFactory: OrderFactory;
    let signatureValidator: TestSignatureValidatorContract;
    let testWallet: TestWalletContract;
    let testValidator: TestValidatorContract;
    let signerAddress: string;
    let signerPrivateKey: Buffer;
    let notSignerAddress: string;
    let notSignerPrivateKey: Buffer;
    let signatureValidatorLogDecoder: LogDecoder;

    before(async () => {
        await blockchainLifecycle.startAsync();
    });
    after(async () => {
        await blockchainLifecycle.revertAsync();
    });
    before(async () => {
        const accounts = await web3Wrapper.getAvailableAddressesAsync();
        const makerAddress = accounts[0];
        signerAddress = makerAddress;
        notSignerAddress = accounts[1];
        signatureValidator = await TestSignatureValidatorContract.deployFrom0xArtifactAsync(
            artifacts.TestSignatureValidator,
            provider,
            txDefaults,
        );
        testWallet = await TestWalletContract.deployFrom0xArtifactAsync(
            artifacts.TestWallet,
            provider,
            txDefaults,
            signerAddress,
        );
        testValidator = await TestValidatorContract.deployFrom0xArtifactAsync(
            artifacts.TestValidator,
            provider,
            txDefaults,
            signerAddress,
        );
        signatureValidatorLogDecoder = new LogDecoder(web3Wrapper, signatureValidator.address);
        await web3Wrapper.awaitTransactionSuccessAsync(
            await signatureValidator.setSignatureValidatorApproval.sendTransactionAsync(testValidator.address, true, {
                from: signerAddress,
            }),
            constants.AWAIT_TRANSACTION_MINED_MS,
        );

        const defaultOrderParams = {
            ...constants.STATIC_ORDER_PARAMS,
            exchangeAddress: signatureValidator.address,
            makerAddress,
            feeRecipientAddress: addressUtils.generatePseudoRandomAddress(),
            makerAssetData: assetProxyUtils.encodeERC20AssetData(addressUtils.generatePseudoRandomAddress()),
            takerAssetData: assetProxyUtils.encodeERC20AssetData(addressUtils.generatePseudoRandomAddress()),
        };
        signerPrivateKey = constants.TESTRPC_PRIVATE_KEYS[accounts.indexOf(makerAddress)];
        notSignerPrivateKey = constants.TESTRPC_PRIVATE_KEYS[accounts.indexOf(notSignerAddress)];
        orderFactory = new OrderFactory(signerPrivateKey, defaultOrderParams);
    });

    beforeEach(async () => {
        await blockchainLifecycle.startAsync();
    });
    afterEach(async () => {
        await blockchainLifecycle.revertAsync();
    });

    describe('isValidSignature', () => {
        beforeEach(async () => {
            signedOrder = orderFactory.newSignedOrder();
        });

        it('should revert when signature is empty', async () => {
            const emptySignature = '0x';
            const orderHashHex = orderHashUtils.getOrderHashHex(signedOrder);
            return expectRevertOrOtherErrorAsync(
                signatureValidator.publicIsValidSignature.callAsync(
                    orderHashHex,
                    signedOrder.makerAddress,
                    emptySignature,
                ),
<<<<<<< HEAD
                RevertReasons.LengthGreaterThan0Required,
=======
                RevertReason.LengthGreaterThan0Required,
>>>>>>> 1bc742ae
            );
        });

        it('should revert when signature type is unsupported', async () => {
            const unsupportedSignatureType = SignatureType.NSignatureTypes;
            const unsupportedSignatureHex = `0x${unsupportedSignatureType}`;
            const orderHashHex = orderHashUtils.getOrderHashHex(signedOrder);
            return expectRevertOrOtherErrorAsync(
                signatureValidator.publicIsValidSignature.callAsync(
                    orderHashHex,
                    signedOrder.makerAddress,
                    unsupportedSignatureHex,
                ),
<<<<<<< HEAD
                RevertReasons.SignatureUnsupported,
=======
                RevertReason.SignatureUnsupported,
>>>>>>> 1bc742ae
            );
        });

        it('should revert when SignatureType=Illegal', async () => {
            const unsupportedSignatureHex = `0x${SignatureType.Illegal}`;
            const orderHashHex = orderHashUtils.getOrderHashHex(signedOrder);
            return expectRevertOrOtherErrorAsync(
                signatureValidator.publicIsValidSignature.callAsync(
                    orderHashHex,
                    signedOrder.makerAddress,
                    unsupportedSignatureHex,
                ),
<<<<<<< HEAD
                RevertReasons.SignatureIllegal,
=======
                RevertReason.SignatureIllegal,
>>>>>>> 1bc742ae
            );
        });

        it('should return false when SignatureType=Invalid and signature has a length of zero', async () => {
            const signatureHex = `0x${SignatureType.Invalid}`;
            const orderHashHex = orderHashUtils.getOrderHashHex(signedOrder);
            const isValidSignature = await signatureValidator.publicIsValidSignature.callAsync(
                orderHashHex,
                signedOrder.makerAddress,
                signatureHex,
            );
            expect(isValidSignature).to.be.false();
        });

        it('should revert when SignatureType=Invalid and signature length is non-zero', async () => {
            const fillerData = ethUtil.toBuffer('0xdeadbeef');
            const signatureType = ethUtil.toBuffer(`0x${SignatureType.Invalid}`);
            const signatureBuffer = Buffer.concat([fillerData, signatureType]);
            const signatureHex = ethUtil.bufferToHex(signatureBuffer);
            const orderHashHex = orderHashUtils.getOrderHashHex(signedOrder);
            return expectRevertOrOtherErrorAsync(
                signatureValidator.publicIsValidSignature.callAsync(
                    orderHashHex,
                    signedOrder.makerAddress,
                    signatureHex,
                ),
<<<<<<< HEAD
                RevertReasons.Length0Required,
=======
                RevertReason.Length0Required,
>>>>>>> 1bc742ae
            );
        });

        it('should return true when SignatureType=EIP712 and signature is valid', async () => {
            // Create EIP712 signature
            const orderHashHex = orderHashUtils.getOrderHashHex(signedOrder);
            const orderHashBuffer = ethUtil.toBuffer(orderHashHex);
            const ecSignature = ethUtil.ecsign(orderHashBuffer, signerPrivateKey);
            // Create 0x signature from EIP712 signature
            const signature = Buffer.concat([
                ethUtil.toBuffer(ecSignature.v),
                ecSignature.r,
                ecSignature.s,
                ethUtil.toBuffer(`0x${SignatureType.EIP712}`),
            ]);
            const signatureHex = ethUtil.bufferToHex(signature);
            // Validate signature
            const isValidSignature = await signatureValidator.publicIsValidSignature.callAsync(
                orderHashHex,
                signerAddress,
                signatureHex,
            );
            expect(isValidSignature).to.be.true();
        });

        it('should return false when SignatureType=EIP712 and signature is invalid', async () => {
            // Create EIP712 signature
            const orderHashHex = orderHashUtils.getOrderHashHex(signedOrder);
            const orderHashBuffer = ethUtil.toBuffer(orderHashHex);
            const ecSignature = ethUtil.ecsign(orderHashBuffer, signerPrivateKey);
            // Create 0x signature from EIP712 signature
            const signature = Buffer.concat([
                ethUtil.toBuffer(ecSignature.v),
                ecSignature.r,
                ecSignature.s,
                ethUtil.toBuffer(`0x${SignatureType.EIP712}`),
            ]);
            const signatureHex = ethUtil.bufferToHex(signature);
            // Validate signature.
            // This will fail because `signerAddress` signed the message, but we're passing in `notSignerAddress`
            const isValidSignature = await signatureValidator.publicIsValidSignature.callAsync(
                orderHashHex,
                notSignerAddress,
                signatureHex,
            );
            expect(isValidSignature).to.be.false();
        });

        it('should return true when SignatureType=EthSign and signature is valid', async () => {
            // Create EthSign signature
            const orderHashHex = orderHashUtils.getOrderHashHex(signedOrder);
            const orderHashWithEthSignPrefixHex = addSignedMessagePrefix(orderHashHex, MessagePrefixType.EthSign);
            const orderHashWithEthSignPrefixBuffer = ethUtil.toBuffer(orderHashWithEthSignPrefixHex);
            const ecSignature = ethUtil.ecsign(orderHashWithEthSignPrefixBuffer, signerPrivateKey);
            // Create 0x signature from EthSign signature
            const signature = Buffer.concat([
                ethUtil.toBuffer(ecSignature.v),
                ecSignature.r,
                ecSignature.s,
                ethUtil.toBuffer(`0x${SignatureType.EthSign}`),
            ]);
            const signatureHex = ethUtil.bufferToHex(signature);
            // Validate signature
            const isValidSignature = await signatureValidator.publicIsValidSignature.callAsync(
                orderHashHex,
                signerAddress,
                signatureHex,
            );
            expect(isValidSignature).to.be.true();
        });

        it('should return false when SignatureType=EthSign and signature is invalid', async () => {
            // Create EthSign signature
            const orderHashHex = orderHashUtils.getOrderHashHex(signedOrder);
            const orderHashWithEthSignPrefixHex = addSignedMessagePrefix(orderHashHex, MessagePrefixType.EthSign);
            const orderHashWithEthSignPrefixBuffer = ethUtil.toBuffer(orderHashWithEthSignPrefixHex);
            const ecSignature = ethUtil.ecsign(orderHashWithEthSignPrefixBuffer, signerPrivateKey);
            // Create 0x signature from EthSign signature
            const signature = Buffer.concat([
                ethUtil.toBuffer(ecSignature.v),
                ecSignature.r,
                ecSignature.s,
                ethUtil.toBuffer(`0x${SignatureType.EthSign}`),
            ]);
            const signatureHex = ethUtil.bufferToHex(signature);
            // Validate signature.
            // This will fail because `signerAddress` signed the message, but we're passing in `notSignerAddress`
            const isValidSignature = await signatureValidator.publicIsValidSignature.callAsync(
                orderHashHex,
                notSignerAddress,
                signatureHex,
            );
            expect(isValidSignature).to.be.false();
        });

        it('should return true when SignatureType=Caller and signer is caller', async () => {
            const signature = ethUtil.toBuffer(`0x${SignatureType.Caller}`);
            const signatureHex = ethUtil.bufferToHex(signature);
            const orderHashHex = orderHashUtils.getOrderHashHex(signedOrder);
            const isValidSignature = await signatureValidator.publicIsValidSignature.callAsync(
                orderHashHex,
                signerAddress,
                signatureHex,
                { from: signerAddress },
            );
            expect(isValidSignature).to.be.true();
        });

        it('should return false when SignatureType=Caller and signer is not caller', async () => {
            const signature = ethUtil.toBuffer(`0x${SignatureType.Caller}`);
            const signatureHex = ethUtil.bufferToHex(signature);
            const orderHashHex = orderHashUtils.getOrderHashHex(signedOrder);
            const isValidSignature = await signatureValidator.publicIsValidSignature.callAsync(
                orderHashHex,
                signerAddress,
                signatureHex,
                { from: notSignerAddress },
            );
            expect(isValidSignature).to.be.false();
        });

        it('should return true when SignatureType=Wallet and signature is valid', async () => {
            // Create EIP712 signature
            const orderHashHex = orderHashUtils.getOrderHashHex(signedOrder);
            const orderHashBuffer = ethUtil.toBuffer(orderHashHex);
            const ecSignature = ethUtil.ecsign(orderHashBuffer, signerPrivateKey);
            // Create 0x signature from EIP712 signature
            const signature = Buffer.concat([
                ethUtil.toBuffer(ecSignature.v),
                ecSignature.r,
                ecSignature.s,
                ethUtil.toBuffer(`0x${SignatureType.Wallet}`),
            ]);
            const signatureHex = ethUtil.bufferToHex(signature);
            // Validate signature
            const isValidSignature = await signatureValidator.publicIsValidSignature.callAsync(
                orderHashHex,
                testWallet.address,
                signatureHex,
            );
            expect(isValidSignature).to.be.true();
        });

        it('should return false when SignatureType=Wallet and signature is invalid', async () => {
            // Create EIP712 signature using a private key that does not belong to the wallet owner.
            const orderHashHex = orderHashUtils.getOrderHashHex(signedOrder);
            const orderHashBuffer = ethUtil.toBuffer(orderHashHex);
            const notWalletOwnerPrivateKey = notSignerPrivateKey;
            const ecSignature = ethUtil.ecsign(orderHashBuffer, notWalletOwnerPrivateKey);
            // Create 0x signature from EIP712 signature
            const signature = Buffer.concat([
                ethUtil.toBuffer(ecSignature.v),
                ecSignature.r,
                ecSignature.s,
                ethUtil.toBuffer(`0x${SignatureType.Wallet}`),
            ]);
            const signatureHex = ethUtil.bufferToHex(signature);
            // Validate signature
            const isValidSignature = await signatureValidator.publicIsValidSignature.callAsync(
                orderHashHex,
                testWallet.address,
                signatureHex,
            );
            expect(isValidSignature).to.be.false();
        });

        it('should return true when SignatureType=Validator, signature is valid and validator is approved', async () => {
            const validatorAddress = ethUtil.toBuffer(`${testValidator.address}`);
            const signatureType = ethUtil.toBuffer(`0x${SignatureType.Validator}`);
            const signature = Buffer.concat([validatorAddress, signatureType]);
            const signatureHex = ethUtil.bufferToHex(signature);
            const orderHashHex = orderHashUtils.getOrderHashHex(signedOrder);
            const isValidSignature = await signatureValidator.publicIsValidSignature.callAsync(
                orderHashHex,
                signerAddress,
                signatureHex,
            );
            expect(isValidSignature).to.be.true();
        });

        it('should return false when SignatureType=Validator, signature is invalid and validator is approved', async () => {
            const validatorAddress = ethUtil.toBuffer(`${testValidator.address}`);
            const signatureType = ethUtil.toBuffer(`0x${SignatureType.Validator}`);
            const signature = Buffer.concat([validatorAddress, signatureType]);
            const signatureHex = ethUtil.bufferToHex(signature);
            const orderHashHex = orderHashUtils.getOrderHashHex(signedOrder);
            // This will return false because we signed the message with `signerAddress`, but
            // are validating against `notSignerAddress`
            const isValidSignature = await signatureValidator.publicIsValidSignature.callAsync(
                orderHashHex,
                notSignerAddress,
                signatureHex,
            );
            expect(isValidSignature).to.be.false();
        });

        it('should return false when SignatureType=Validator, signature is valid and validator is not approved', async () => {
            // Set approval of signature validator to false
            await web3Wrapper.awaitTransactionSuccessAsync(
                await signatureValidator.setSignatureValidatorApproval.sendTransactionAsync(
                    testValidator.address,
                    false,
                    { from: signerAddress },
                ),
                constants.AWAIT_TRANSACTION_MINED_MS,
            );
            // Validate signature
            const validatorAddress = ethUtil.toBuffer(`${testValidator.address}`);
            const signatureType = ethUtil.toBuffer(`0x${SignatureType.Validator}`);
            const signature = Buffer.concat([validatorAddress, signatureType]);
            const signatureHex = ethUtil.bufferToHex(signature);
            const orderHashHex = orderHashUtils.getOrderHashHex(signedOrder);
            const isValidSignature = await signatureValidator.publicIsValidSignature.callAsync(
                orderHashHex,
                signerAddress,
                signatureHex,
            );
            expect(isValidSignature).to.be.false();
        });

        it('should return true when SignatureType=Trezor and signature is valid', async () => {
            // Create Trezor signature
            const orderHashHex = orderHashUtils.getOrderHashHex(signedOrder);
            const orderHashWithTrezorPrefixHex = addSignedMessagePrefix(orderHashHex, MessagePrefixType.Trezor);
            const orderHashWithTrezorPrefixBuffer = ethUtil.toBuffer(orderHashWithTrezorPrefixHex);
            const ecSignature = ethUtil.ecsign(orderHashWithTrezorPrefixBuffer, signerPrivateKey);
            // Create 0x signature from Trezor signature
            const signature = Buffer.concat([
                ethUtil.toBuffer(ecSignature.v),
                ecSignature.r,
                ecSignature.s,
                ethUtil.toBuffer(`0x${SignatureType.Trezor}`),
            ]);
            const signatureHex = ethUtil.bufferToHex(signature);
            // Validate signature
            const isValidSignature = await signatureValidator.publicIsValidSignature.callAsync(
                orderHashHex,
                signerAddress,
                signatureHex,
            );
            expect(isValidSignature).to.be.true();
        });

        it('should return false when SignatureType=Trezor and signature is invalid', async () => {
            // Create Trezor signature
            const orderHashHex = orderHashUtils.getOrderHashHex(signedOrder);
            const orderHashWithTrezorPrefixHex = addSignedMessagePrefix(orderHashHex, MessagePrefixType.Trezor);
            const orderHashWithTrezorPrefixBuffer = ethUtil.toBuffer(orderHashWithTrezorPrefixHex);
            const ecSignature = ethUtil.ecsign(orderHashWithTrezorPrefixBuffer, signerPrivateKey);
            // Create 0x signature from Trezor signature
            const signature = Buffer.concat([
                ethUtil.toBuffer(ecSignature.v),
                ecSignature.r,
                ecSignature.s,
                ethUtil.toBuffer(`0x${SignatureType.Trezor}`),
            ]);
            const signatureHex = ethUtil.bufferToHex(signature);
            // Validate signature.
            // This will fail because `signerAddress` signed the message, but we're passing in `notSignerAddress`
            const isValidSignature = await signatureValidator.publicIsValidSignature.callAsync(
                orderHashHex,
                notSignerAddress,
                signatureHex,
            );
            expect(isValidSignature).to.be.false();
        });

        it('should return true when SignatureType=Presigned and signer has presigned hash', async () => {
            // Presign hash
            const orderHashHex = orderHashUtils.getOrderHashHex(signedOrder);
            await web3Wrapper.awaitTransactionSuccessAsync(
                await signatureValidator.preSign.sendTransactionAsync(
                    orderHashHex,
                    signedOrder.makerAddress,
                    signedOrder.signature,
                ),
                constants.AWAIT_TRANSACTION_MINED_MS,
            );
            // Validate presigned signature
            const signature = ethUtil.toBuffer(`0x${SignatureType.PreSigned}`);
            const signatureHex = ethUtil.bufferToHex(signature);
            const isValidSignature = await signatureValidator.publicIsValidSignature.callAsync(
                orderHashHex,
                signedOrder.makerAddress,
                signatureHex,
            );
            expect(isValidSignature).to.be.true();
        });

        it('should return false when SignatureType=Presigned and signer has not presigned hash', async () => {
            const signature = ethUtil.toBuffer(`0x${SignatureType.PreSigned}`);
            const signatureHex = ethUtil.bufferToHex(signature);
            const orderHashHex = orderHashUtils.getOrderHashHex(signedOrder);
            const isValidSignature = await signatureValidator.publicIsValidSignature.callAsync(
                orderHashHex,
                signedOrder.makerAddress,
                signatureHex,
            );
            expect(isValidSignature).to.be.false();
        });
    });

    describe('setSignatureValidatorApproval', () => {
        it('should emit a SignatureValidatorApprovalSet with correct args when a validator is approved', async () => {
            const approval = true;
            const res = await signatureValidatorLogDecoder.getTxWithDecodedLogsAsync(
                await signatureValidator.setSignatureValidatorApproval.sendTransactionAsync(
                    testValidator.address,
                    approval,
                    {
                        from: signerAddress,
                    },
                ),
            );
            expect(res.logs.length).to.equal(1);
            const log = res.logs[0] as LogWithDecodedArgs<SignatureValidatorApprovalContractEventArgs>;
            const logArgs = log.args;
            expect(logArgs.signerAddress).to.equal(signerAddress);
            expect(logArgs.validatorAddress).to.equal(testValidator.address);
            expect(logArgs.approved).to.equal(approval);
        });
        it('should emit a SignatureValidatorApprovalSet with correct args when a validator is disapproved', async () => {
            const approval = false;
            const res = await signatureValidatorLogDecoder.getTxWithDecodedLogsAsync(
                await signatureValidator.setSignatureValidatorApproval.sendTransactionAsync(
                    testValidator.address,
                    approval,
                    {
                        from: signerAddress,
                    },
                ),
            );
            expect(res.logs.length).to.equal(1);
            const log = res.logs[0] as LogWithDecodedArgs<SignatureValidatorApprovalContractEventArgs>;
            const logArgs = log.args;
            expect(logArgs.signerAddress).to.equal(signerAddress);
            expect(logArgs.validatorAddress).to.equal(testValidator.address);
            expect(logArgs.approved).to.equal(approval);
        });
    });
});
// tslint:disable:max-file-line-count
// tslint:enable:no-unnecessary-type-assertion<|MERGE_RESOLUTION|>--- conflicted
+++ resolved
@@ -1,10 +1,6 @@
 import { BlockchainLifecycle } from '@0xproject/dev-utils';
 import { addSignedMessagePrefix, assetProxyUtils, MessagePrefixType, orderHashUtils } from '@0xproject/order-utils';
-<<<<<<< HEAD
-import { RevertReasons, SignatureType, SignedOrder } from '@0xproject/types';
-=======
 import { RevertReason, SignatureType, SignedOrder } from '@0xproject/types';
->>>>>>> 1bc742ae
 import * as chai from 'chai';
 import { LogWithDecodedArgs } from 'ethereum-types';
 import ethUtil = require('ethereumjs-util');
@@ -111,11 +107,7 @@
                     signedOrder.makerAddress,
                     emptySignature,
                 ),
-<<<<<<< HEAD
-                RevertReasons.LengthGreaterThan0Required,
-=======
                 RevertReason.LengthGreaterThan0Required,
->>>>>>> 1bc742ae
             );
         });
 
@@ -129,11 +121,7 @@
                     signedOrder.makerAddress,
                     unsupportedSignatureHex,
                 ),
-<<<<<<< HEAD
-                RevertReasons.SignatureUnsupported,
-=======
                 RevertReason.SignatureUnsupported,
->>>>>>> 1bc742ae
             );
         });
 
@@ -146,11 +134,7 @@
                     signedOrder.makerAddress,
                     unsupportedSignatureHex,
                 ),
-<<<<<<< HEAD
-                RevertReasons.SignatureIllegal,
-=======
                 RevertReason.SignatureIllegal,
->>>>>>> 1bc742ae
             );
         });
 
@@ -177,11 +161,7 @@
                     signedOrder.makerAddress,
                     signatureHex,
                 ),
-<<<<<<< HEAD
-                RevertReasons.Length0Required,
-=======
                 RevertReason.Length0Required,
->>>>>>> 1bc742ae
             );
         });
 
