--- conflicted
+++ resolved
@@ -1,10 +1,6 @@
 {
     "name": "@0x/utils",
-<<<<<<< HEAD
-    "version": "2.0.7",
-=======
     "version": "2.0.8",
->>>>>>> 6d45becc
     "engines": {
         "node": ">=6.12"
     },
@@ -48,22 +44,13 @@
         "typescript": "3.0.1"
     },
     "dependencies": {
-<<<<<<< HEAD
-        "@0x/types": "^1.4.0",
-        "@0x/typescript-typings": "^3.0.5",
-=======
         "@0x/types": "^1.4.1",
         "@0x/typescript-typings": "^3.0.6",
->>>>>>> 6d45becc
         "@types/node": "*",
         "abortcontroller-polyfill": "^1.1.9",
         "bignumber.js": "~4.1.0",
         "detect-node": "2.0.3",
-<<<<<<< HEAD
-        "ethereum-types": "^1.1.3",
-=======
         "ethereum-types": "^1.1.4",
->>>>>>> 6d45becc
         "ethereumjs-util": "^5.1.1",
         "ethers": "~4.0.4",
         "isomorphic-fetch": "^2.2.1",
