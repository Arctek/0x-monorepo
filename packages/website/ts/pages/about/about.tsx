--- conflicted
+++ resolved
@@ -151,11 +151,7 @@
     },
     {
         name: 'Francesco Agosti',
-<<<<<<< HEAD
-        title: 'Engineer',
-=======
         title: 'Senior Frontend Engineer',
->>>>>>> a26cc7c1
         description: `Full-stack engineer. Previously senior software engineer at Yelp. Computer Science at Duke.`,
         image: 'images/team/fragosti.png',
         linkedIn: 'https://www.linkedin.com/in/fragosti/',
