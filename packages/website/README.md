--- conflicted
+++ resolved
@@ -48,11 +48,7 @@
 yarn clean
 ```
 
-<<<<<<< HEAD
-Visit [0xproject.localhost:3572](http://0xproject.localhost:3572) in your browser.
-=======
 ### Lint
->>>>>>> f58f0ddb
 
 ```bash
 yarn lint
