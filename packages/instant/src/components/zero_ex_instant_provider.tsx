import { AssetBuyer } from '@0x/asset-buyer';
import { ObjectMap, SignedOrder } from '@0x/types';
<<<<<<< HEAD
import { BigNumber } from '@0x/utils';
=======
import { Web3Wrapper } from '@0x/web3-wrapper';
import { Provider } from 'ethereum-types';
>>>>>>> 18fef7ad
import * as _ from 'lodash';
import * as React from 'react';
import { Provider as ReduxProvider } from 'react-redux';
import { oc } from 'ts-optchain';

import { SelectedAssetThemeProvider } from '../containers/selected_asset_theme_provider';
import { asyncData } from '../redux/async_data';
import { INITIAL_STATE, State } from '../redux/reducer';
import { store, Store } from '../redux/store';
import { fonts } from '../style/fonts';
import { AffiliateInfo, AssetMetaData, Network } from '../types';
import { assetUtils } from '../util/asset';
import { errorFlasher } from '../util/error_flasher';
import { gasPriceEstimator } from '../util/gas_price_estimator';
import { getInjectedProvider } from '../util/injected_provider';

fonts.include();

export type ZeroExInstantProviderProps = ZeroExInstantProviderRequiredProps &
    Partial<ZeroExInstantProviderOptionalProps>;

export interface ZeroExInstantProviderRequiredProps {
    // TODO: Change API when we allow the selection of different assetDatas
    assetData: string;
    liquiditySource: string | SignedOrder[];
}

export interface ZeroExInstantProviderOptionalProps {
    provider: Provider;
    defaultAssetBuyAmount: number;
    additionalAssetMetaDataMap: ObjectMap<AssetMetaData>;
    networkId: Network;
    affiliateInfo: AffiliateInfo;
}

export class ZeroExInstantProvider extends React.Component<ZeroExInstantProviderProps> {
    private readonly _store: Store;
    private static _mergeInitialStateWithProps(props: ZeroExInstantProviderProps, state: State = INITIAL_STATE): State {
        const networkId = props.networkId || state.network;
        // TODO: Proper wallet connect flow
        const provider = props.provider || getInjectedProvider();
        const assetBuyerOptions = {
            networkId,
        };
        let assetBuyer;
        if (_.isString(props.liquiditySource)) {
            assetBuyer = AssetBuyer.getAssetBuyerForStandardRelayerAPIUrl(
                provider,
                props.liquiditySource,
                assetBuyerOptions,
            );
        } else {
            assetBuyer = AssetBuyer.getAssetBuyerForProvidedOrders(provider, props.liquiditySource, assetBuyerOptions);
        }
        const completeAssetMetaDataMap = {
            ...props.additionalAssetMetaDataMap,
            ...state.assetMetaDataMap,
        };
        const storeStateFromProps: State = {
            ...state,
            assetBuyer,
            network: networkId,
            selectedAsset: assetUtils.createAssetFromAssetData(props.assetData, completeAssetMetaDataMap, networkId),
            selectedAssetAmount: _.isUndefined(props.defaultAssetBuyAmount)
                ? state.selectedAssetAmount
                : new BigNumber(props.defaultAssetBuyAmount),
            assetMetaDataMap: completeAssetMetaDataMap,
            affiliateInfo: props.affiliateInfo,
        };
        return storeStateFromProps;
    }
    constructor(props: ZeroExInstantProviderProps) {
        super(props);
        const initialAppState = ZeroExInstantProvider._mergeInitialStateWithProps(this.props, INITIAL_STATE);
        this._store = store.create(initialAppState);
    }

    public componentDidMount(): void {
        // tslint:disable-next-line:no-floating-promises
        asyncData.fetchAndDispatchToStore(this._store);

        // warm up the gas price estimator cache just in case we can't
        // grab the gas price estimate when submitting the transaction
        // tslint:disable-next-line:no-floating-promises
        gasPriceEstimator.getGasInfoAsync();

        // tslint:disable-next-line:no-floating-promises
        this._flashErrorIfWrongNetwork();
    }

    public render(): React.ReactNode {
        return (
            <ReduxProvider store={this._store}>
                <SelectedAssetThemeProvider>{this.props.children}</SelectedAssetThemeProvider>
            </ReduxProvider>
        );
    }

    private readonly _flashErrorIfWrongNetwork = async (): Promise<void> => {
        const msToShowError = 30000; // 30 seconds
        const network = this._store.getState().network;
        const assetBuyerIfExists = this._store.getState().assetBuyer;
        const providerIfExists = oc(assetBuyerIfExists).provider();
        if (!_.isUndefined(providerIfExists)) {
            const web3Wrapper = new Web3Wrapper(providerIfExists);
            const networkOfProvider = await web3Wrapper.getNetworkIdAsync();
            if (network !== networkOfProvider) {
                const errorMessage = `Wrong network detected. Try switching to ${Network[network]}.`;
                errorFlasher.flashNewErrorMessage(this._store.dispatch, errorMessage, msToShowError);
            }
        }
    };
}<|MERGE_RESOLUTION|>--- conflicted
+++ resolved
@@ -1,11 +1,8 @@
 import { AssetBuyer } from '@0x/asset-buyer';
 import { ObjectMap, SignedOrder } from '@0x/types';
-<<<<<<< HEAD
 import { BigNumber } from '@0x/utils';
-=======
 import { Web3Wrapper } from '@0x/web3-wrapper';
 import { Provider } from 'ethereum-types';
->>>>>>> 18fef7ad
 import * as _ from 'lodash';
 import * as React from 'react';
 import { Provider as ReduxProvider } from 'react-redux';
