import { AssetBuyer, AssetBuyerError, BuyQuote } from '@0x/asset-buyer';
import * as _ from 'lodash';
import * as React from 'react';

import { WEB_3_WRAPPER_TRANSACTION_FAILED_ERROR_MSG_PREFIX } from '../constants';
import { ColorOption } from '../style/theme';
import { ZeroExInstantError } from '../types';
import { getBestAddress } from '../util/address';
import { balanceUtil } from '../util/balance';
import { util } from '../util/util';
import { web3Wrapper } from '../util/web3_wrapper';

import { Button, Text } from './ui';

export interface BuyButtonProps {
    buyQuote?: BuyQuote;
    assetBuyer?: AssetBuyer;
<<<<<<< HEAD
    onAwaitingSignature: (buyQuote: BuyQuote) => void;
    onSignatureDenied: (buyQuote: BuyQuote) => void;
=======
    onValidationPending: (buyQuote: BuyQuote) => void;
    onValidationFail: (buyQuote: BuyQuote, errorMessage: AssetBuyerError | ZeroExInstantError) => void;
    onSignatureDenied: (buyQuote: BuyQuote, preventedError: Error) => void;
>>>>>>> 4e4291ec
    onBuyProcessing: (buyQuote: BuyQuote, txHash: string) => void;
    onBuySuccess: (buyQuote: BuyQuote, txHash: string) => void;
    onBuyFailure: (buyQuote: BuyQuote, txHash: string) => void;
}

export class BuyButton extends React.Component<BuyButtonProps> {
    public static defaultProps = {
        onClick: util.boundNoop,
        onBuySuccess: util.boundNoop,
        onBuyFailure: util.boundNoop,
    };
    public render(): React.ReactNode {
        const shouldDisableButton = _.isUndefined(this.props.buyQuote) || _.isUndefined(this.props.assetBuyer);
        return (
            <Button width="100%" onClick={this._handleClick} isDisabled={shouldDisableButton}>
                <Text fontColor={ColorOption.white} fontWeight={600} fontSize="20px">
                    Buy
                </Text>
            </Button>
        );
    }
    private readonly _handleClick = async () => {
        // The button is disabled when there is no buy quote anyway.
        const { buyQuote, assetBuyer } = this.props;
        if (_.isUndefined(buyQuote) || _.isUndefined(assetBuyer)) {
            return;
        }

        this.props.onValidationPending(buyQuote);
        const takerAddress = await getBestAddress();

        const hasSufficentEth = await balanceUtil.hasSufficentEth(takerAddress, buyQuote, web3Wrapper);
        if (!hasSufficentEth) {
            this.props.onValidationFail(buyQuote, ZeroExInstantError.InsufficientETH);
            return;
        }

        let txHash: string | undefined;
        try {
            txHash = await assetBuyer.executeBuyQuoteAsync(buyQuote, { takerAddress });
        } catch (e) {
<<<<<<< HEAD
            if (e instanceof Error && e.message === AssetBuyerError.SignatureRequestDenied) {
                this.props.onSignatureDenied(buyQuote);
                return;
=======
            if (e instanceof Error) {
                if (e.message === AssetBuyerError.SignatureRequestDenied) {
                    this.props.onSignatureDenied(buyQuote, e);
                    return;
                } else if (e.message === AssetBuyerError.TransactionValueTooLow) {
                    this.props.onValidationFail(buyQuote, AssetBuyerError.TransactionValueTooLow);
                    return;
                }
>>>>>>> 4e4291ec
            }
            throw e;
        }

        this.props.onBuyProcessing(buyQuote, txHash);
        try {
            await web3Wrapper.awaitTransactionSuccessAsync(txHash);
        } catch (e) {
            if (e instanceof Error && e.message.startsWith(WEB_3_WRAPPER_TRANSACTION_FAILED_ERROR_MSG_PREFIX)) {
                this.props.onBuyFailure(buyQuote, txHash);
                return;
            }
            throw e;
        }
        this.props.onBuySuccess(buyQuote, txHash);
    };
}<|MERGE_RESOLUTION|>--- conflicted
+++ resolved
@@ -15,14 +15,9 @@
 export interface BuyButtonProps {
     buyQuote?: BuyQuote;
     assetBuyer?: AssetBuyer;
-<<<<<<< HEAD
-    onAwaitingSignature: (buyQuote: BuyQuote) => void;
-    onSignatureDenied: (buyQuote: BuyQuote) => void;
-=======
     onValidationPending: (buyQuote: BuyQuote) => void;
     onValidationFail: (buyQuote: BuyQuote, errorMessage: AssetBuyerError | ZeroExInstantError) => void;
-    onSignatureDenied: (buyQuote: BuyQuote, preventedError: Error) => void;
->>>>>>> 4e4291ec
+    onSignatureDenied: (buyQuote: BuyQuote) => void;
     onBuyProcessing: (buyQuote: BuyQuote, txHash: string) => void;
     onBuySuccess: (buyQuote: BuyQuote, txHash: string) => void;
     onBuyFailure: (buyQuote: BuyQuote, txHash: string) => void;
@@ -64,20 +59,14 @@
         try {
             txHash = await assetBuyer.executeBuyQuoteAsync(buyQuote, { takerAddress });
         } catch (e) {
-<<<<<<< HEAD
-            if (e instanceof Error && e.message === AssetBuyerError.SignatureRequestDenied) {
-                this.props.onSignatureDenied(buyQuote);
-                return;
-=======
             if (e instanceof Error) {
                 if (e.message === AssetBuyerError.SignatureRequestDenied) {
-                    this.props.onSignatureDenied(buyQuote, e);
+                    this.props.onSignatureDenied(buyQuote);
                     return;
                 } else if (e.message === AssetBuyerError.TransactionValueTooLow) {
                     this.props.onValidationFail(buyQuote, AssetBuyerError.TransactionValueTooLow);
                     return;
                 }
->>>>>>> 4e4291ec
             }
             throw e;
         }
