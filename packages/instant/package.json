--- conflicted
+++ resolved
@@ -52,14 +52,9 @@
         "@0x/subproviders": "^2.1.4",
         "@0x/types": "^1.2.1",
         "@0x/typescript-typings": "^3.0.4",
-<<<<<<< HEAD
-        "@0x/utils": "^2.0.4",
-        "@0x/web3-wrapper": "^3.1.3",
         "bowser": "^2.0.0-beta.3",
-=======
         "@0x/utils": "^2.0.5",
         "@0x/web3-wrapper": "^3.1.4",
->>>>>>> 504f4d9e
         "copy-to-clipboard": "^3.0.8",
         "ethereum-types": "^1.1.2",
         "lodash": "^4.17.10",
