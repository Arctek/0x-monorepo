import { getContractAddressesForChainOrThrow } from '@0x/contract-addresses';
import {
    assertRoughlyEquals,
    constants,
    expect,
    getRandomFloat,
    getRandomInteger,
    Numberish,
    randomAddress,
} from '@0x/contracts-test-utils';
import { Web3Wrapper } from '@0x/dev-utils';
import { assetDataUtils, generatePseudoRandomSalt } from '@0x/order-utils';
import { AssetProxyId, ERC20BridgeAssetData, SignedOrder } from '@0x/types';
import { BigNumber, hexUtils, NULL_ADDRESS } from '@0x/utils';
import * as _ from 'lodash';

import { constants as assetSwapperConstants } from '../src/constants';
import { MarketOperationUtils } from '../src/utils/market_operation_utils/';
import { constants as marketOperationUtilConstants } from '../src/utils/market_operation_utils/constants';
import { DexOrderSampler } from '../src/utils/market_operation_utils/sampler';
import { DexSample, ERC20BridgeSource } from '../src/utils/market_operation_utils/types';

const { BUY_SOURCES, SELL_SOURCES } = marketOperationUtilConstants;

// tslint:disable: custom-no-magic-numbers
describe('MarketOperationUtils tests', () => {
    const CHAIN_ID = 1;
    const contractAddresses = getContractAddressesForChainOrThrow(CHAIN_ID);
    const ETH2DAI_BRIDGE_ADDRESS = contractAddresses.eth2DaiBridge;
    const KYBER_BRIDGE_ADDRESS = contractAddresses.kyberBridge;
    const UNISWAP_BRIDGE_ADDRESS = contractAddresses.uniswapBridge;
    const CURVE_BRIDGE_ADDRESS = contractAddresses.curveBridge;

    const MAKER_TOKEN = randomAddress();
    const TAKER_TOKEN = randomAddress();
    const MAKER_ASSET_DATA = assetDataUtils.encodeERC20AssetData(MAKER_TOKEN);
    const TAKER_ASSET_DATA = assetDataUtils.encodeERC20AssetData(TAKER_TOKEN);
    let originalSamplerOperations: any;

    before(() => {
        originalSamplerOperations = DexOrderSampler.ops;
    });

    after(() => {
        DexOrderSampler.ops = originalSamplerOperations;
    });

    function createOrder(overrides?: Partial<SignedOrder>): SignedOrder {
        return {
            chainId: CHAIN_ID,
            exchangeAddress: contractAddresses.exchange,
            makerAddress: constants.NULL_ADDRESS,
            takerAddress: constants.NULL_ADDRESS,
            senderAddress: constants.NULL_ADDRESS,
            feeRecipientAddress: randomAddress(),
            salt: generatePseudoRandomSalt(),
            expirationTimeSeconds: getRandomInteger(0, 2 ** 64),
            makerAssetData: MAKER_ASSET_DATA,
            takerAssetData: TAKER_ASSET_DATA,
            makerFeeAssetData: constants.NULL_BYTES,
            takerFeeAssetData: constants.NULL_BYTES,
            makerAssetAmount: getRandomInteger(1, 1e18),
            takerAssetAmount: getRandomInteger(1, 1e18),
            makerFee: constants.ZERO_AMOUNT,
            takerFee: constants.ZERO_AMOUNT,
            signature: hexUtils.random(),
            ...overrides,
        };
    }

    function getSourceFromAssetData(assetData: string): ERC20BridgeSource {
        if (assetData.length === 74) {
            return ERC20BridgeSource.Native;
        }
        const bridgeAddress = hexUtils.slice(assetData, 48, 68).toLowerCase();
        switch (bridgeAddress) {
            case KYBER_BRIDGE_ADDRESS.toLowerCase():
                return ERC20BridgeSource.Kyber;
            case ETH2DAI_BRIDGE_ADDRESS.toLowerCase():
                return ERC20BridgeSource.Eth2Dai;
            case UNISWAP_BRIDGE_ADDRESS.toLowerCase():
                return ERC20BridgeSource.Uniswap;
            case CURVE_BRIDGE_ADDRESS.toLowerCase():
                const curveSource = Object.keys(assetSwapperConstants.DEFAULT_CURVE_OPTS).filter(
                    k => assetData.indexOf(assetSwapperConstants.DEFAULT_CURVE_OPTS[k].curveAddress.slice(2)) !== -1,
                );
                return curveSource[0] as ERC20BridgeSource;
            default:
                break;
        }
        throw new Error(`Unknown bridge address: ${bridgeAddress}`);
    }

    function assertSamePrefix(actual: string, expected: string): void {
        expect(actual.substr(0, expected.length)).to.eq(expected);
    }

    function createOrdersFromSellRates(takerAssetAmount: BigNumber, rates: Numberish[]): SignedOrder[] {
        const singleTakerAssetAmount = takerAssetAmount.div(rates.length).integerValue(BigNumber.ROUND_UP);
        return rates.map(r =>
            createOrder({
                makerAssetAmount: singleTakerAssetAmount.times(r).integerValue(),
                takerAssetAmount: singleTakerAssetAmount,
            }),
        );
    }

    function createOrdersFromBuyRates(makerAssetAmount: BigNumber, rates: Numberish[]): SignedOrder[] {
        const singleMakerAssetAmount = makerAssetAmount.div(rates.length).integerValue(BigNumber.ROUND_UP);
        return rates.map(r =>
            createOrder({
                makerAssetAmount: singleMakerAssetAmount,
                takerAssetAmount: singleMakerAssetAmount.div(r).integerValue(),
            }),
        );
    }

    const ORDER_DOMAIN = {
        exchangeAddress: contractAddresses.exchange,
        chainId: CHAIN_ID,
    };

    type GetQuotesOperation = (makerToken: string, takerToken: string, fillAmounts: BigNumber[]) => BigNumber[];

    function createGetSellQuotesOperationFromRates(rates: Numberish[]): GetQuotesOperation {
        return (...args) => {
            const fillAmounts = args.pop() as BigNumber[];
            return fillAmounts.map((a, i) => a.times(rates[i]).integerValue());
        };
    }

    function createGetBuyQuotesOperationFromRates(rates: Numberish[]): GetQuotesOperation {
        return (...args) => {
            const fillAmounts = args.pop() as BigNumber[];
            return fillAmounts.map((a, i) => a.div(rates[i]).integerValue());
        };
    }

    type GetMultipleQuotesOperation = (
        sources: ERC20BridgeSource[],
        makerToken: string,
        takerToken: string,
        fillAmounts: BigNumber[],
        liquidityProviderAddress?: string,
    ) => DexSample[][];

    function createGetMultipleSellQuotesOperationFromRates(rates: RatesBySource): GetMultipleQuotesOperation {
        return (sources: ERC20BridgeSource[], makerToken: string, takerToken: string, fillAmounts: BigNumber[]) => {
            return sources.map(s =>
                fillAmounts.map((a, i) => ({
                    source: s,
                    input: a,
                    output: a.times(rates[s][i]).integerValue(),
                })),
            );
        };
    }

    function callTradeOperationAndRetainLiquidityProviderParams(
        tradeOperation: (rates: RatesBySource) => GetMultipleQuotesOperation,
        rates: RatesBySource,
    ): [{ sources: ERC20BridgeSource[]; liquidityProviderAddress?: string }, GetMultipleQuotesOperation] {
        const liquidityPoolParams: { sources: ERC20BridgeSource[]; liquidityProviderAddress?: string } = {
            sources: [],
            liquidityProviderAddress: undefined,
        };
        const fn = (
            sources: ERC20BridgeSource[],
            makerToken: string,
            takerToken: string,
            fillAmounts: BigNumber[],
            liquidityProviderAddress?: string,
        ) => {
            liquidityPoolParams.liquidityProviderAddress = liquidityProviderAddress;
            liquidityPoolParams.sources = sources;
            return tradeOperation(rates)(sources, makerToken, takerToken, fillAmounts, liquidityProviderAddress);
        };
        return [liquidityPoolParams, fn];
    }

    function createGetMultipleBuyQuotesOperationFromRates(rates: RatesBySource): GetMultipleQuotesOperation {
        return (sources: ERC20BridgeSource[], makerToken: string, takerToken: string, fillAmounts: BigNumber[]) => {
            return sources.map(s =>
                fillAmounts.map((a, i) => ({
                    source: s,
                    input: a,
                    output: a.div(rates[s][i]).integerValue(),
                })),
            );
        };
    }

    type GetMedianRateOperation = (
        sources: ERC20BridgeSource[],
        makerToken: string,
        takerToken: string,
        fillAmounts: BigNumber[],
        liquidityProviderAddress?: string,
    ) => BigNumber;

    type GetLiquidityProviderFromRegistryOperation = (
        registryAddress: string,
        takerToken: string,
        makerToken: string,
    ) => string;

    function createGetMedianSellRate(rate: Numberish): GetMedianRateOperation {
        return (sources: ERC20BridgeSource[], makerToken: string, takerToken: string, fillAmounts: BigNumber[]) => {
            return new BigNumber(rate);
        };
    }

    function getLiquidityProviderFromRegistry(): GetLiquidityProviderFromRegistryOperation {
        return (registryAddress: string, takerToken: string, makerToken: string): string => {
            return NULL_ADDRESS;
        };
    }

    function getLiquidityProviderFromRegistryAndReturnCallParameters(
        liquidityProviderAddress: string = NULL_ADDRESS,
    ): [
        { registryAddress?: string; takerToken?: string; makerToken?: string },
        GetLiquidityProviderFromRegistryOperation
    ] {
        const callArgs: { registryAddress?: string; takerToken?: string; makerToken?: string } = {
            registryAddress: undefined,
            takerToken: undefined,
            makerToken: undefined,
        };
        const fn = (registryAddress: string, takerToken: string, makerToken: string): string => {
            callArgs.makerToken = makerToken;
            callArgs.takerToken = takerToken;
            callArgs.registryAddress = registryAddress;
            return liquidityProviderAddress;
        };
        return [callArgs, fn];
    }

    function createDecreasingRates(count: number): BigNumber[] {
        const rates: BigNumber[] = [];
        const initialRate = getRandomFloat(1e-3, 1e2);
        _.times(count, () => getRandomFloat(0.95, 1)).forEach((r, i) => {
            const prevRate = i === 0 ? initialRate : rates[i - 1];
            rates.push(prevRate.times(r));
        });
        return rates;
    }

    const NUM_SAMPLES = 3;

    interface RatesBySource {
        [source: string]: Numberish[];
    }

    const DEFAULT_RATES: RatesBySource = {
        [ERC20BridgeSource.Native]: createDecreasingRates(NUM_SAMPLES),
        [ERC20BridgeSource.Eth2Dai]: createDecreasingRates(NUM_SAMPLES),
        [ERC20BridgeSource.Kyber]: createDecreasingRates(NUM_SAMPLES),
        [ERC20BridgeSource.Uniswap]: createDecreasingRates(NUM_SAMPLES),
        [ERC20BridgeSource.CurveUsdcDai]: _.times(NUM_SAMPLES, () => 0),
        [ERC20BridgeSource.CurveUsdcDaiUsdt]: _.times(NUM_SAMPLES, () => 0),
        [ERC20BridgeSource.CurveUsdcDaiUsdtTusd]: _.times(NUM_SAMPLES, () => 0),
<<<<<<< HEAD
        [ERC20BridgeSource.LiquidityProvider]: _.times(NUM_SAMPLES, () => 0),
=======
        [ERC20BridgeSource.CurveUsdcDaiUsdtBusd]: _.times(NUM_SAMPLES, () => 0),
>>>>>>> 7b8c8348
    };

    function findSourceWithMaxOutput(rates: RatesBySource): ERC20BridgeSource {
        const minSourceRates = Object.keys(rates).map(s => _.last(rates[s]) as BigNumber);
        const bestSourceRate = BigNumber.max(...minSourceRates);
        let source = Object.keys(rates)[_.findIndex(minSourceRates, t => bestSourceRate.eq(t))] as ERC20BridgeSource;
        // Native order rates play by different rules.
        if (source !== ERC20BridgeSource.Native) {
            const nativeTotalRate = BigNumber.sum(...rates[ERC20BridgeSource.Native]).div(
                rates[ERC20BridgeSource.Native].length,
            );
            if (nativeTotalRate.gt(bestSourceRate)) {
                source = ERC20BridgeSource.Native;
            }
        }
        return source;
    }

    const DEFAULT_OPS = {
        getOrderFillableTakerAmounts(orders: SignedOrder[]): BigNumber[] {
            return orders.map(o => o.takerAssetAmount);
        },
        getOrderFillableMakerAmounts(orders: SignedOrder[]): BigNumber[] {
            return orders.map(o => o.makerAssetAmount);
        },
        getKyberSellQuotes: createGetSellQuotesOperationFromRates(DEFAULT_RATES[ERC20BridgeSource.Kyber]),
        getUniswapSellQuotes: createGetSellQuotesOperationFromRates(DEFAULT_RATES[ERC20BridgeSource.Uniswap]),
        getEth2DaiSellQuotes: createGetSellQuotesOperationFromRates(DEFAULT_RATES[ERC20BridgeSource.Eth2Dai]),
        getUniswapBuyQuotes: createGetBuyQuotesOperationFromRates(DEFAULT_RATES[ERC20BridgeSource.Uniswap]),
        getEth2DaiBuyQuotes: createGetBuyQuotesOperationFromRates(DEFAULT_RATES[ERC20BridgeSource.Eth2Dai]),
        getCurveSellQuotes: createGetSellQuotesOperationFromRates(DEFAULT_RATES[ERC20BridgeSource.CurveUsdcDai]),
        getSellQuotes: createGetMultipleSellQuotesOperationFromRates(DEFAULT_RATES),
        getBuyQuotes: createGetMultipleBuyQuotesOperationFromRates(DEFAULT_RATES),
        getMedianSellRate: createGetMedianSellRate(1),
        getLiquidityProviderFromRegistry: getLiquidityProviderFromRegistry(),
    };

    function replaceSamplerOps(ops: Partial<typeof DEFAULT_OPS> = {}): void {
        DexOrderSampler.ops = {
            ...DEFAULT_OPS,
            ...ops,
        } as any;
    }

    const MOCK_SAMPLER = ({
        async executeAsync(...ops: any[]): Promise<any[]> {
            return ops;
        },
        async executeBatchAsync(ops: any[]): Promise<any[]> {
            return ops;
        },
    } as any) as DexOrderSampler;

    describe('MarketOperationUtils', () => {
        let marketOperationUtils: MarketOperationUtils;

        before(async () => {
            marketOperationUtils = new MarketOperationUtils(MOCK_SAMPLER, contractAddresses, ORDER_DOMAIN);
        });

        describe('getMarketSellOrdersAsync()', () => {
            const FILL_AMOUNT = getRandomInteger(1, 1e18);
            const ORDERS = createOrdersFromSellRates(
                FILL_AMOUNT,
                _.times(NUM_SAMPLES, i => DEFAULT_RATES[ERC20BridgeSource.Native][i]),
            );
            const DEFAULT_OPTS = {
                numSamples: NUM_SAMPLES,
                runLimit: 0,
                sampleDistributionBase: 1,
                bridgeSlippage: 0,
                excludedSources: Object.keys(assetSwapperConstants.DEFAULT_CURVE_OPTS) as ERC20BridgeSource[],
            };

            beforeEach(() => {
                replaceSamplerOps();
            });

            it('queries `numSamples` samples', async () => {
                const numSamples = _.random(1, 16);
                let actualNumSamples = 0;
                replaceSamplerOps({
                    getSellQuotes: (sources, makerToken, takerToken, amounts) => {
                        actualNumSamples = amounts.length;
                        return DEFAULT_OPS.getSellQuotes(sources, makerToken, takerToken, amounts);
                    },
                });
                await marketOperationUtils.getMarketSellOrdersAsync(ORDERS, FILL_AMOUNT, {
                    ...DEFAULT_OPTS,
                    numSamples,
                });
                expect(actualNumSamples).eq(numSamples);
            });

            it('polls all DEXes if `excludedSources` is empty', async () => {
                let sourcesPolled: ERC20BridgeSource[] = [];
                replaceSamplerOps({
                    getSellQuotes: (sources, makerToken, takerToken, amounts) => {
                        sourcesPolled = sources.slice();
                        return DEFAULT_OPS.getSellQuotes(sources, makerToken, takerToken, amounts);
                    },
                });
                await marketOperationUtils.getMarketSellOrdersAsync(ORDERS, FILL_AMOUNT, {
                    ...DEFAULT_OPTS,
                    excludedSources: [],
                });
                expect(sourcesPolled.sort()).to.deep.eq(SELL_SOURCES.slice().sort());
            });

            it('polls the liquidity provider when the registry is provided in the arguments', async () => {
                const [args, fn] = callTradeOperationAndRetainLiquidityProviderParams(
                    createGetMultipleSellQuotesOperationFromRates,
                    DEFAULT_RATES,
                );
                replaceSamplerOps({
                    getSellQuotes: fn,
                });
                const registryAddress = randomAddress();
                const newMarketOperationUtils = new MarketOperationUtils(
                    MOCK_SAMPLER,
                    contractAddresses,
                    ORDER_DOMAIN,
                    registryAddress,
                );
                await newMarketOperationUtils.getMarketSellOrdersAsync(ORDERS, FILL_AMOUNT, {
                    ...DEFAULT_OPTS,
                    excludedSources: [],
                });
                expect(args.sources.sort()).to.deep.eq(
                    SELL_SOURCES.concat([ERC20BridgeSource.LiquidityProvider]).sort(),
                );
                expect(args.liquidityProviderAddress).to.eql(registryAddress);
            });

            it('does not poll DEXes in `excludedSources`', async () => {
                const excludedSources = _.sampleSize(SELL_SOURCES, _.random(1, SELL_SOURCES.length));
                let sourcesPolled: ERC20BridgeSource[] = [];
                replaceSamplerOps({
                    getSellQuotes: (sources, makerToken, takerToken, amounts) => {
                        sourcesPolled = sources.slice();
                        return DEFAULT_OPS.getSellQuotes(sources, makerToken, takerToken, amounts);
                    },
                });
                await marketOperationUtils.getMarketSellOrdersAsync(ORDERS, FILL_AMOUNT, {
                    ...DEFAULT_OPTS,
                    excludedSources,
                });
                expect(sourcesPolled.sort()).to.deep.eq(_.without(SELL_SOURCES, ...excludedSources).sort());
            });

            it('returns the most cost-effective single source if `runLimit == 0`', async () => {
                const bestSource = findSourceWithMaxOutput(DEFAULT_RATES);
                expect(bestSource).to.exist('');
                const improvedOrders = await marketOperationUtils.getMarketSellOrdersAsync(ORDERS, FILL_AMOUNT, {
                    ...DEFAULT_OPTS,
                    runLimit: 0,
                });
                const uniqueAssetDatas = _.uniq(improvedOrders.map(o => o.makerAssetData));
                expect(uniqueAssetDatas).to.be.length(1);
                expect(getSourceFromAssetData(uniqueAssetDatas[0])).to.be.eq(bestSource);
            });

            it('generates bridge orders with correct asset data', async () => {
                const improvedOrders = await marketOperationUtils.getMarketSellOrdersAsync(
                    // Pass in empty orders to prevent native orders from being used.
                    ORDERS.map(o => ({ ...o, makerAssetAmount: constants.ZERO_AMOUNT })),
                    FILL_AMOUNT,
                    DEFAULT_OPTS,
                );
                expect(improvedOrders).to.not.be.length(0);
                for (const order of improvedOrders) {
                    expect(getSourceFromAssetData(order.makerAssetData)).to.exist('');
                    const makerAssetDataPrefix = hexUtils.slice(
                        assetDataUtils.encodeERC20BridgeAssetData(
                            MAKER_TOKEN,
                            constants.NULL_ADDRESS,
                            constants.NULL_BYTES,
                        ),
                        0,
                        36,
                    );
                    assertSamePrefix(order.makerAssetData, makerAssetDataPrefix);
                    expect(order.takerAssetData).to.eq(TAKER_ASSET_DATA);
                }
            });

            it('generates bridge orders with correct taker amount', async () => {
                const improvedOrders = await marketOperationUtils.getMarketSellOrdersAsync(
                    // Pass in empty orders to prevent native orders from being used.
                    ORDERS.map(o => ({ ...o, makerAssetAmount: constants.ZERO_AMOUNT })),
                    FILL_AMOUNT,
                    DEFAULT_OPTS,
                );
                const totalTakerAssetAmount = BigNumber.sum(...improvedOrders.map(o => o.takerAssetAmount));
                expect(totalTakerAssetAmount).to.bignumber.gte(FILL_AMOUNT);
            });

            it('generates bridge orders with max slippage of `bridgeSlippage`', async () => {
                const bridgeSlippage = _.random(0.1, true);
                const improvedOrders = await marketOperationUtils.getMarketSellOrdersAsync(
                    // Pass in empty orders to prevent native orders from being used.
                    ORDERS.map(o => ({ ...o, makerAssetAmount: constants.ZERO_AMOUNT })),
                    FILL_AMOUNT,
                    { ...DEFAULT_OPTS, bridgeSlippage },
                );
                expect(improvedOrders).to.not.be.length(0);
                for (const order of improvedOrders) {
                    const source = getSourceFromAssetData(order.makerAssetData);
                    const expectedMakerAmount = FILL_AMOUNT.times(_.last(DEFAULT_RATES[source]) as BigNumber);
                    const slippage = 1 - order.makerAssetAmount.div(expectedMakerAmount.plus(1)).toNumber();
                    assertRoughlyEquals(slippage, bridgeSlippage, 8);
                }
            });

            it('can mix convex sources', async () => {
                const rates: RatesBySource = {};
                rates[ERC20BridgeSource.Native] = [0.4, 0.3, 0.2, 0.1];
                rates[ERC20BridgeSource.Uniswap] = [0.5, 0.05, 0.05, 0.05];
                rates[ERC20BridgeSource.Eth2Dai] = [0.6, 0.05, 0.05, 0.05];
                rates[ERC20BridgeSource.Kyber] = [0.7, 0.05, 0.05, 0.05];
                replaceSamplerOps({
                    getSellQuotes: createGetMultipleSellQuotesOperationFromRates(rates),
                });
                const improvedOrders = await marketOperationUtils.getMarketSellOrdersAsync(
                    createOrdersFromSellRates(FILL_AMOUNT, rates[ERC20BridgeSource.Native]),
                    FILL_AMOUNT,
                    { ...DEFAULT_OPTS, numSamples: 4, runLimit: 512, noConflicts: false },
                );
                const orderSources = improvedOrders.map(o => o.fill.source);
                const expectedSources = [
                    ERC20BridgeSource.Kyber,
                    ERC20BridgeSource.Eth2Dai,
                    ERC20BridgeSource.Uniswap,
                    ERC20BridgeSource.Native,
                ];
                expect(orderSources).to.deep.eq(expectedSources);
            });

            it('excludes Kyber when `noConflicts` enabled and Uniswap or Eth2Dai are used first', async () => {
                const rates: RatesBySource = {};
                rates[ERC20BridgeSource.Native] = [0.3, 0.2, 0.1, 0.05];
                rates[ERC20BridgeSource.Uniswap] = [0.5, 0.05, 0.05, 0.05];
                rates[ERC20BridgeSource.Eth2Dai] = [0.6, 0.05, 0.05, 0.05];
                rates[ERC20BridgeSource.Kyber] = [0.4, 0.05, 0.05, 0.05];
                replaceSamplerOps({
                    getSellQuotes: createGetMultipleSellQuotesOperationFromRates(rates),
                });
                const improvedOrders = await marketOperationUtils.getMarketSellOrdersAsync(
                    createOrdersFromSellRates(FILL_AMOUNT, rates[ERC20BridgeSource.Native]),
                    FILL_AMOUNT,
                    { ...DEFAULT_OPTS, numSamples: 4, runLimit: 512, noConflicts: true },
                );
                const orderSources = improvedOrders.map(o => o.fill.source);
                const expectedSources = [
                    ERC20BridgeSource.Eth2Dai,
                    ERC20BridgeSource.Uniswap,
                    ERC20BridgeSource.Native,
                    ERC20BridgeSource.Native,
                ];
                expect(orderSources).to.deep.eq(expectedSources);
            });

            it('excludes Uniswap and Eth2Dai when `noConflicts` enabled and Kyber is used first', async () => {
                const rates: RatesBySource = {};
                rates[ERC20BridgeSource.Native] = [0.1, 0.05, 0.05, 0.05];
                rates[ERC20BridgeSource.Uniswap] = [0.15, 0.05, 0.05, 0.05];
                rates[ERC20BridgeSource.Eth2Dai] = [0.15, 0.05, 0.05, 0.05];
                rates[ERC20BridgeSource.Kyber] = [0.7, 0.05, 0.05, 0.05];
                replaceSamplerOps({
                    getSellQuotes: createGetMultipleSellQuotesOperationFromRates(rates),
                });
                const improvedOrders = await marketOperationUtils.getMarketSellOrdersAsync(
                    createOrdersFromSellRates(FILL_AMOUNT, rates[ERC20BridgeSource.Native]),
                    FILL_AMOUNT,
                    { ...DEFAULT_OPTS, numSamples: 4, runLimit: 512, noConflicts: true },
                );
                const orderSources = improvedOrders.map(o => o.fill.source);
                const expectedSources = [
                    ERC20BridgeSource.Kyber,
                    ERC20BridgeSource.Native,
                    ERC20BridgeSource.Native,
                    ERC20BridgeSource.Native,
                ];
                expect(orderSources).to.deep.eq(expectedSources);
            });

            const ETH_TO_MAKER_RATE = 1.5;

            it('factors in fees for native orders', async () => {
                // Native orders will have the best rates but have fees,
                // dropping their effective rates.
                const nativeFeeRate = 0.06;
                const rates: RatesBySource = {
                    [ERC20BridgeSource.Native]: [1, 0.99, 0.98, 0.97], // Effectively [0.94, ~0.93, ~0.92, ~0.91]
                    [ERC20BridgeSource.Uniswap]: [0.96, 0.1, 0.1, 0.1],
                    [ERC20BridgeSource.Eth2Dai]: [0.95, 0.1, 0.1, 0.1],
                    [ERC20BridgeSource.Kyber]: [0.1, 0.1, 0.1, 0.1],
                };
                const fees = {
                    [ERC20BridgeSource.Native]: FILL_AMOUNT.div(4)
                        .times(nativeFeeRate)
                        .dividedToIntegerBy(ETH_TO_MAKER_RATE),
                };
                replaceSamplerOps({
                    getSellQuotes: createGetMultipleSellQuotesOperationFromRates(rates),
                    getMedianSellRate: createGetMedianSellRate(ETH_TO_MAKER_RATE),
                });
                const improvedOrders = await marketOperationUtils.getMarketSellOrdersAsync(
                    createOrdersFromSellRates(FILL_AMOUNT, rates[ERC20BridgeSource.Native]),
                    FILL_AMOUNT,
                    { ...DEFAULT_OPTS, numSamples: 4, runLimit: 512, noConflicts: false, fees },
                );
                const orderSources = improvedOrders.map(o => o.fill.source);
                const expectedSources = [
                    ERC20BridgeSource.Uniswap,
                    ERC20BridgeSource.Eth2Dai,
                    ERC20BridgeSource.Native,
                    ERC20BridgeSource.Native,
                ];
                expect(orderSources).to.deep.eq(expectedSources);
            });

            it('factors in fees for dexes', async () => {
                // Kyber will have the best rates but will have fees,
                // dropping its effective rates.
                const kyberFeeRate = 0.2;
                const rates: RatesBySource = {
                    [ERC20BridgeSource.Native]: [0.95, 0.1, 0.1, 0.1],
                    [ERC20BridgeSource.Uniswap]: [0.1, 0.1, 0.1, 0.1],
                    [ERC20BridgeSource.Eth2Dai]: [0.92, 0.1, 0.1, 0.1],
                    // Effectively [0.8, ~0.5, ~0, ~0]
                    [ERC20BridgeSource.Kyber]: [1, 0.7, 0.2, 0.2],
                };
                const fees = {
                    [ERC20BridgeSource.Kyber]: FILL_AMOUNT.div(4)
                        .times(kyberFeeRate)
                        .dividedToIntegerBy(ETH_TO_MAKER_RATE),
                };
                replaceSamplerOps({
                    getSellQuotes: createGetMultipleSellQuotesOperationFromRates(rates),
                    getMedianSellRate: createGetMedianSellRate(ETH_TO_MAKER_RATE),
                });
                const improvedOrders = await marketOperationUtils.getMarketSellOrdersAsync(
                    createOrdersFromSellRates(FILL_AMOUNT, rates[ERC20BridgeSource.Native]),
                    FILL_AMOUNT,
                    { ...DEFAULT_OPTS, numSamples: 4, runLimit: 512, noConflicts: false, fees },
                );
                const orderSources = improvedOrders.map(o => o.fill.source);
                const expectedSources = [ERC20BridgeSource.Native, ERC20BridgeSource.Eth2Dai, ERC20BridgeSource.Kyber];
                expect(orderSources).to.deep.eq(expectedSources);
            });
        });

        describe('getMarketBuyOrdersAsync()', () => {
            const FILL_AMOUNT = getRandomInteger(1, 1e18);
            const ORDERS = createOrdersFromBuyRates(
                FILL_AMOUNT,
                _.times(NUM_SAMPLES, () => DEFAULT_RATES[ERC20BridgeSource.Native][0]),
            );
            const DEFAULT_OPTS = {
                numSamples: NUM_SAMPLES,
                runLimit: 0,
                sampleDistributionBase: 1,
                excludedSources: Object.keys(assetSwapperConstants.DEFAULT_CURVE_OPTS) as ERC20BridgeSource[],
            };

            beforeEach(() => {
                replaceSamplerOps();
            });

            it('queries `numSamples` samples', async () => {
                const numSamples = _.random(1, 16);
                let actualNumSamples = 0;
                replaceSamplerOps({
                    getBuyQuotes: (sources, makerToken, takerToken, amounts) => {
                        actualNumSamples = amounts.length;
                        return DEFAULT_OPS.getBuyQuotes(sources, makerToken, takerToken, amounts);
                    },
                });
                await marketOperationUtils.getMarketBuyOrdersAsync(ORDERS, FILL_AMOUNT, {
                    ...DEFAULT_OPTS,
                    numSamples,
                });
                expect(actualNumSamples).eq(numSamples);
            });

            it('polls all DEXes if `excludedSources` is empty', async () => {
                let sourcesPolled: ERC20BridgeSource[] = [];
                replaceSamplerOps({
                    getBuyQuotes: (sources, makerToken, takerToken, amounts) => {
                        sourcesPolled = sources.slice();
                        return DEFAULT_OPS.getBuyQuotes(sources, makerToken, takerToken, amounts);
                    },
                });
                await marketOperationUtils.getMarketBuyOrdersAsync(ORDERS, FILL_AMOUNT, {
                    ...DEFAULT_OPTS,
                    excludedSources: [],
                });
                expect(sourcesPolled).to.deep.eq(BUY_SOURCES);
            });

            it('polls the liquidity provider when the registry is provided in the arguments', async () => {
                const [args, fn] = callTradeOperationAndRetainLiquidityProviderParams(
                    createGetMultipleBuyQuotesOperationFromRates,
                    DEFAULT_RATES,
                );
                replaceSamplerOps({
                    getBuyQuotes: fn,
                });
                const registryAddress = randomAddress();
                const newMarketOperationUtils = new MarketOperationUtils(
                    MOCK_SAMPLER,
                    contractAddresses,
                    ORDER_DOMAIN,
                    registryAddress,
                );
                await newMarketOperationUtils.getMarketBuyOrdersAsync(ORDERS, FILL_AMOUNT, {
                    ...DEFAULT_OPTS,
                    excludedSources: [],
                });
                expect(args.sources.sort()).to.deep.eq(
                    BUY_SOURCES.concat([ERC20BridgeSource.LiquidityProvider]).sort(),
                );
                expect(args.liquidityProviderAddress).to.eql(registryAddress);
            });

            it('does not poll DEXes in `excludedSources`', async () => {
                const excludedSources = _.sampleSize(SELL_SOURCES, _.random(1, SELL_SOURCES.length));
                let sourcesPolled: ERC20BridgeSource[] = [];
                replaceSamplerOps({
                    getBuyQuotes: (sources, makerToken, takerToken, amounts) => {
                        sourcesPolled = sources.slice();
                        return DEFAULT_OPS.getBuyQuotes(sources, makerToken, takerToken, amounts);
                    },
                });
                await marketOperationUtils.getMarketBuyOrdersAsync(ORDERS, FILL_AMOUNT, {
                    ...DEFAULT_OPTS,
                    excludedSources,
                });
                expect(sourcesPolled).to.deep.eq(_.without(BUY_SOURCES, ...excludedSources));
            });

            it('returns the most cost-effective single source if `runLimit == 0`', async () => {
                const bestSource = findSourceWithMaxOutput(
                    _.omit(
                        DEFAULT_RATES,
                        ERC20BridgeSource.Kyber,
                        ERC20BridgeSource.CurveUsdcDai,
                        ERC20BridgeSource.CurveUsdcDaiUsdt,
                        ERC20BridgeSource.CurveUsdcDaiUsdtTusd,
                    ),
                );
                expect(bestSource).to.exist('');
                const improvedOrders = await marketOperationUtils.getMarketBuyOrdersAsync(ORDERS, FILL_AMOUNT, {
                    ...DEFAULT_OPTS,
                    runLimit: 0,
                });
                const uniqueAssetDatas = _.uniq(improvedOrders.map(o => o.makerAssetData));
                expect(uniqueAssetDatas).to.be.length(1);
                expect(getSourceFromAssetData(uniqueAssetDatas[0])).to.be.eq(bestSource);
            });

            it('generates bridge orders with correct asset data', async () => {
                const improvedOrders = await marketOperationUtils.getMarketBuyOrdersAsync(
                    // Pass in empty orders to prevent native orders from being used.
                    ORDERS.map(o => ({ ...o, makerAssetAmount: constants.ZERO_AMOUNT })),
                    FILL_AMOUNT,
                    DEFAULT_OPTS,
                );
                expect(improvedOrders).to.not.be.length(0);
                for (const order of improvedOrders) {
                    expect(getSourceFromAssetData(order.makerAssetData)).to.exist('');
                    const makerAssetDataPrefix = hexUtils.slice(
                        assetDataUtils.encodeERC20BridgeAssetData(
                            MAKER_TOKEN,
                            constants.NULL_ADDRESS,
                            constants.NULL_BYTES,
                        ),
                        0,
                        36,
                    );
                    assertSamePrefix(order.makerAssetData, makerAssetDataPrefix);
                    expect(order.takerAssetData).to.eq(TAKER_ASSET_DATA);
                }
            });

            it('generates bridge orders with correct taker amount', async () => {
                const improvedOrders = await marketOperationUtils.getMarketBuyOrdersAsync(
                    // Pass in empty orders to prevent native orders from being used.
                    ORDERS.map(o => ({ ...o, makerAssetAmount: constants.ZERO_AMOUNT })),
                    FILL_AMOUNT,
                    DEFAULT_OPTS,
                );
                const totalMakerAssetAmount = BigNumber.sum(...improvedOrders.map(o => o.makerAssetAmount));
                expect(totalMakerAssetAmount).to.bignumber.gte(FILL_AMOUNT);
            });

            it('generates bridge orders with max slippage of `bridgeSlippage`', async () => {
                const bridgeSlippage = _.random(0.1, true);
                const improvedOrders = await marketOperationUtils.getMarketBuyOrdersAsync(
                    // Pass in empty orders to prevent native orders from being used.
                    ORDERS.map(o => ({ ...o, makerAssetAmount: constants.ZERO_AMOUNT })),
                    FILL_AMOUNT,
                    { ...DEFAULT_OPTS, bridgeSlippage },
                );
                expect(improvedOrders).to.not.be.length(0);
                for (const order of improvedOrders) {
                    const source = getSourceFromAssetData(order.makerAssetData);
                    const expectedTakerAmount = FILL_AMOUNT.div(_.last(DEFAULT_RATES[source]) as BigNumber);
                    const slippage = order.takerAssetAmount.div(expectedTakerAmount.plus(1)).toNumber() - 1;
                    assertRoughlyEquals(slippage, bridgeSlippage, 8);
                }
            });

            it('can mix convex sources', async () => {
                const rates: RatesBySource = {};
                rates[ERC20BridgeSource.Native] = [0.4, 0.3, 0.2, 0.1];
                rates[ERC20BridgeSource.Uniswap] = [0.5, 0.05, 0.05, 0.05];
                rates[ERC20BridgeSource.Eth2Dai] = [0.6, 0.05, 0.05, 0.05];
                replaceSamplerOps({
                    getBuyQuotes: createGetMultipleBuyQuotesOperationFromRates(rates),
                });
                const improvedOrders = await marketOperationUtils.getMarketBuyOrdersAsync(
                    createOrdersFromBuyRates(FILL_AMOUNT, rates[ERC20BridgeSource.Native]),
                    FILL_AMOUNT,
                    { ...DEFAULT_OPTS, numSamples: 4, runLimit: 512 },
                );
                const orderSources = improvedOrders.map(o => o.fill.source);
                const expectedSources = [
                    ERC20BridgeSource.Eth2Dai,
                    ERC20BridgeSource.Uniswap,
                    ERC20BridgeSource.Native,
                    ERC20BridgeSource.Native,
                ];
                expect(orderSources).to.deep.eq(expectedSources);
            });

            const ETH_TO_TAKER_RATE = 1.5;

            it('factors in fees for native orders', async () => {
                // Native orders will have the best rates but have fees,
                // dropping their effective rates.
                const nativeFeeRate = 0.06;
                const rates: RatesBySource = {
                    [ERC20BridgeSource.Native]: [1, 0.99, 0.98, 0.97], // Effectively [0.94, ~0.93, ~0.92, ~0.91]
                    [ERC20BridgeSource.Uniswap]: [0.96, 0.1, 0.1, 0.1],
                    [ERC20BridgeSource.Eth2Dai]: [0.95, 0.1, 0.1, 0.1],
                    [ERC20BridgeSource.Kyber]: [0.1, 0.1, 0.1, 0.1],
                };
                const fees = {
                    [ERC20BridgeSource.Native]: FILL_AMOUNT.div(4)
                        .times(nativeFeeRate)
                        .dividedToIntegerBy(ETH_TO_TAKER_RATE),
                };
                replaceSamplerOps({
                    getBuyQuotes: createGetMultipleBuyQuotesOperationFromRates(rates),
                    getMedianSellRate: createGetMedianSellRate(ETH_TO_TAKER_RATE),
                });
                const improvedOrders = await marketOperationUtils.getMarketBuyOrdersAsync(
                    createOrdersFromBuyRates(FILL_AMOUNT, rates[ERC20BridgeSource.Native]),
                    FILL_AMOUNT,
                    { ...DEFAULT_OPTS, numSamples: 4, runLimit: 512, fees },
                );
                const orderSources = improvedOrders.map(o => o.fill.source);
                const expectedSources = [
                    ERC20BridgeSource.Uniswap,
                    ERC20BridgeSource.Eth2Dai,
                    ERC20BridgeSource.Native,
                    ERC20BridgeSource.Native,
                ];
                expect(orderSources).to.deep.eq(expectedSources);
            });

            it('factors in fees for dexes', async () => {
                // Uniswap will have the best rates but will have fees,
                // dropping its effective rates.
                const uniswapFeeRate = 0.2;
                const rates: RatesBySource = {
                    [ERC20BridgeSource.Native]: [0.95, 0.1, 0.1, 0.1],
                    // Effectively [0.8, ~0.5, ~0, ~0]
                    [ERC20BridgeSource.Uniswap]: [1, 0.7, 0.2, 0.2],
                    [ERC20BridgeSource.Eth2Dai]: [0.92, 0.1, 0.1, 0.1],
                };
                const fees = {
                    [ERC20BridgeSource.Uniswap]: FILL_AMOUNT.div(4)
                        .times(uniswapFeeRate)
                        .dividedToIntegerBy(ETH_TO_TAKER_RATE),
                };
                replaceSamplerOps({
                    getBuyQuotes: createGetMultipleBuyQuotesOperationFromRates(rates),
                    getMedianSellRate: createGetMedianSellRate(ETH_TO_TAKER_RATE),
                });
                const improvedOrders = await marketOperationUtils.getMarketBuyOrdersAsync(
                    createOrdersFromBuyRates(FILL_AMOUNT, rates[ERC20BridgeSource.Native]),
                    FILL_AMOUNT,
                    { ...DEFAULT_OPTS, numSamples: 4, runLimit: 512, fees },
                );
                const orderSources = improvedOrders.map(o => o.fill.source);
                const expectedSources = [
                    ERC20BridgeSource.Native,
                    ERC20BridgeSource.Eth2Dai,
                    ERC20BridgeSource.Uniswap,
                ];
                expect(orderSources).to.deep.eq(expectedSources);
            });

            it('is able to create a order from LiquidityProvider', async () => {
                const registryAddress = randomAddress();
                const liquidityProviderAddress = randomAddress();
                const xAsset = randomAddress();
                const yAsset = randomAddress();
                const toSell = Web3Wrapper.toBaseUnitAmount(10, 18);

                const [getSellQuotesParams, getSellQuotesFn] = callTradeOperationAndRetainLiquidityProviderParams(
                    createGetMultipleSellQuotesOperationFromRates,
                    {
                        [ERC20BridgeSource.LiquidityProvider]: createDecreasingRates(5),
                    },
                );
                const [
                    getLiquidityProviderParams,
                    getLiquidityProviderFn,
                ] = getLiquidityProviderFromRegistryAndReturnCallParameters(liquidityProviderAddress);
                replaceSamplerOps({
                    getOrderFillableTakerAmounts: () => [constants.ZERO_AMOUNT],
                    getSellQuotes: getSellQuotesFn,
                    getLiquidityProviderFromRegistry: getLiquidityProviderFn,
                });

                const sampler = new MarketOperationUtils(
                    MOCK_SAMPLER,
                    contractAddresses,
                    ORDER_DOMAIN,
                    registryAddress,
                );
                const result = await sampler.getMarketSellOrdersAsync(
                    [
                        createOrder({
                            makerAssetData: assetDataUtils.encodeERC20AssetData(xAsset),
                            takerAssetData: assetDataUtils.encodeERC20AssetData(yAsset),
                        }),
                    ],
                    Web3Wrapper.toBaseUnitAmount(10, 18),
                    { excludedSources: SELL_SOURCES, numSamples: 4 },
                );
                expect(result.length).to.eql(1);
                expect(result[0].makerAddress).to.eql(liquidityProviderAddress);

                // tslint:disable-next-line:no-unnecessary-type-assertion
                const decodedAssetData = assetDataUtils.decodeAssetDataOrThrow(
                    result[0].makerAssetData,
                ) as ERC20BridgeAssetData;
                expect(decodedAssetData.assetProxyId).to.eql(AssetProxyId.ERC20Bridge);
                expect(decodedAssetData.bridgeAddress).to.eql(liquidityProviderAddress);
                expect(result[0].takerAssetAmount).to.bignumber.eql(toSell);
                expect(getSellQuotesParams.sources).contains(ERC20BridgeSource.LiquidityProvider);
                expect(getSellQuotesParams.liquidityProviderAddress).is.eql(registryAddress);
                expect(getLiquidityProviderParams.registryAddress).is.eql(registryAddress);
                expect(getLiquidityProviderParams.makerToken).is.eql(xAsset);
                expect(getLiquidityProviderParams.takerToken).is.eql(yAsset);
            });
        });
    });
});
// tslint:disable-next-line: max-file-line-count<|MERGE_RESOLUTION|>--- conflicted
+++ resolved
@@ -260,11 +260,8 @@
         [ERC20BridgeSource.CurveUsdcDai]: _.times(NUM_SAMPLES, () => 0),
         [ERC20BridgeSource.CurveUsdcDaiUsdt]: _.times(NUM_SAMPLES, () => 0),
         [ERC20BridgeSource.CurveUsdcDaiUsdtTusd]: _.times(NUM_SAMPLES, () => 0),
-<<<<<<< HEAD
+        [ERC20BridgeSource.CurveUsdcDaiUsdtBusd]: _.times(NUM_SAMPLES, () => 0),
         [ERC20BridgeSource.LiquidityProvider]: _.times(NUM_SAMPLES, () => 0),
-=======
-        [ERC20BridgeSource.CurveUsdcDaiUsdtBusd]: _.times(NUM_SAMPLES, () => 0),
->>>>>>> 7b8c8348
     };
 
     function findSourceWithMaxOutput(rates: RatesBySource): ERC20BridgeSource {
