import { ContractAddresses } from '@0x/contract-addresses';
import { DevUtilsContract } from '@0x/contracts-dev-utils';
import { ERC20TokenContract } from '@0x/contracts-erc20';
import { ExchangeContract } from '@0x/contracts-exchange';
import { constants as devConstants, OrderFactory } from '@0x/contracts-test-utils';
import { BlockchainLifecycle, tokenUtils } from '@0x/dev-utils';
<<<<<<< HEAD
import { migrateOnceAsync } from '@0x/migrations';
import { MarketOperation, SignedOrder } from '@0x/types';
=======
>>>>>>> 51f254bb
import { BigNumber } from '@0x/utils';
import * as chai from 'chai';
import 'mocha';

import { SwapQuote } from '../src';
import { constants } from '../src/constants';
import { ExchangeSwapQuoteConsumer } from '../src/quote_consumers/exchange_swap_quote_consumer';
import {
    ExchangeMarketBuySmartContractParams,
    ExchangeMarketSellSmartContractParams,
    MarketBuySwapQuote,
    MarketOperation,
    MarketSellSwapQuote,
    PrunedSignedOrder,
} from '../src/types';

import { chaiSetup } from './utils/chai_setup';
import { getFullyFillableSwapQuoteWithNoFees } from './utils/swap_quote';
import { provider, web3Wrapper } from './utils/web3_wrapper';

chaiSetup.configure();
const expect = chai.expect;
const blockchainLifecycle = new BlockchainLifecycle(web3Wrapper);

const GAS_PRICE = new BigNumber(devConstants.DEFAULT_GAS_PRICE);
const ONE_ETH_IN_WEI = new BigNumber(1000000000000000000);
const TESTRPC_CHAIN_ID = devConstants.TESTRPC_CHAIN_ID;
const UNLIMITED_ALLOWANCE = new BigNumber(2).pow(256).minus(1); // tslint:disable-line:custom-no-magic-numbers

const PARTIAL_PRUNED_SIGNED_ORDERS_FEELESS: Array<Partial<PrunedSignedOrder>> = [
    {
        takerAssetAmount: new BigNumber(5).multipliedBy(ONE_ETH_IN_WEI),
        makerAssetAmount: new BigNumber(2).multipliedBy(ONE_ETH_IN_WEI),
        fillableTakerAssetAmount: new BigNumber(5).multipliedBy(ONE_ETH_IN_WEI),
        fillableMakerAssetAmount: new BigNumber(2).multipliedBy(ONE_ETH_IN_WEI),
    },
    {
        takerAssetAmount: new BigNumber(3).multipliedBy(ONE_ETH_IN_WEI),
        makerAssetAmount: new BigNumber(3).multipliedBy(ONE_ETH_IN_WEI),
        fillableTakerAssetAmount: new BigNumber(3).multipliedBy(ONE_ETH_IN_WEI),
        fillableMakerAssetAmount: new BigNumber(3).multipliedBy(ONE_ETH_IN_WEI),
    },
    {
        takerAssetAmount: new BigNumber(2).multipliedBy(ONE_ETH_IN_WEI),
        makerAssetAmount: new BigNumber(5).multipliedBy(ONE_ETH_IN_WEI),
        fillableTakerAssetAmount: new BigNumber(2).multipliedBy(ONE_ETH_IN_WEI),
        fillableMakerAssetAmount: new BigNumber(5).multipliedBy(ONE_ETH_IN_WEI),
    },
];

const expectMakerAndTakerBalancesAsyncFactory = (
    erc20TokenContract: ERC20TokenContract,
    makerAddress: string,
    takerAddress: string,
) => async (expectedMakerBalance: BigNumber, expectedTakerBalance: BigNumber) => {
    const makerBalance = await erc20TokenContract.balanceOf(makerAddress).callAsync();
    const takerBalance = await erc20TokenContract.balanceOf(takerAddress).callAsync();
    expect(makerBalance).to.bignumber.equal(expectedMakerBalance);
    expect(takerBalance).to.bignumber.equal(expectedTakerBalance);
};

describe('ExchangeSwapQuoteConsumer', () => {
    let userAddresses: string[];
    let erc20MakerTokenContract: ERC20TokenContract;
    let erc20TakerTokenContract: ERC20TokenContract;
    let coinbaseAddress: string;
    let makerAddress: string;
    let takerAddress: string;
    let orderFactory: OrderFactory;
    let feeRecipient: string;
    let makerTokenAddress: string;
    let takerTokenAddress: string;
    let makerAssetData: string;
    let takerAssetData: string;
    let wethAssetData: string;
    let contractAddresses: ContractAddresses;
    let exchangeContract: ExchangeContract;

    const chainId = TESTRPC_CHAIN_ID;

    let orders: PrunedSignedOrder[];
    let marketSellSwapQuote: SwapQuote;
    let marketBuySwapQuote: SwapQuote;
    let swapQuoteConsumer: ExchangeSwapQuoteConsumer;
    let expectMakerAndTakerBalancesForMakerAssetAsync: (
        expectedMakerBalance: BigNumber,
        expectedTakerBalance: BigNumber,
    ) => Promise<void>;
    let expectMakerAndTakerBalancesForTakerAssetAsync: (
        expectedMakerBalance: BigNumber,
        expectedTakerBalance: BigNumber,
    ) => Promise<void>;

    before(async () => {
        contractAddresses = await migrateOnceAsync();
        await blockchainLifecycle.startAsync();
        userAddresses = await web3Wrapper.getAvailableAddressesAsync();
        [coinbaseAddress, takerAddress, makerAddress, feeRecipient] = userAddresses;
        [makerTokenAddress, takerTokenAddress] = tokenUtils.getDummyERC20TokenAddresses();
        const devUtils = new DevUtilsContract(contractAddresses.devUtils, provider);
        [makerAssetData, takerAssetData, wethAssetData] = await Promise.all([
            devUtils.encodeERC20AssetData(makerTokenAddress).callAsync(),
            devUtils.encodeERC20AssetData(takerTokenAddress).callAsync(),
            devUtils.encodeERC20AssetData(contractAddresses.etherToken).callAsync(),
        ]);
        erc20MakerTokenContract = new ERC20TokenContract(makerTokenAddress, provider);
        erc20TakerTokenContract = new ERC20TokenContract(takerTokenAddress, provider);
        exchangeContract = new ExchangeContract(contractAddresses.exchange, provider);
        // Configure order defaults
        const defaultOrderParams = {
            ...devConstants.STATIC_ORDER_PARAMS,
            makerAddress,
            takerAddress,
            makerAssetData,
            takerAssetData,
            makerFeeAssetData: constants.NULL_ERC20_ASSET_DATA,
            takerFeeAssetData: constants.NULL_ERC20_ASSET_DATA,
            makerFee: constants.ZERO_AMOUNT,
            takerFee: constants.ZERO_AMOUNT,
            feeRecipientAddress: feeRecipient,
            exchangeAddress: contractAddresses.exchange,
            chainId,
        };
        const privateKey = devConstants.TESTRPC_PRIVATE_KEYS[userAddresses.indexOf(makerAddress)];
        orderFactory = new OrderFactory(privateKey, defaultOrderParams);
        expectMakerAndTakerBalancesForTakerAssetAsync = expectMakerAndTakerBalancesAsyncFactory(
            erc20TakerTokenContract,
            makerAddress,
            takerAddress,
        );
        expectMakerAndTakerBalancesForMakerAssetAsync = expectMakerAndTakerBalancesAsyncFactory(
            erc20MakerTokenContract,
            makerAddress,
            takerAddress,
        );
    });
    after(async () => {
        await blockchainLifecycle.revertAsync();
    });
    beforeEach(async () => {
        await blockchainLifecycle.startAsync();
        orders = [];
        for (const partialOrder of PARTIAL_PRUNED_SIGNED_ORDERS_FEELESS) {
            const order = await orderFactory.newSignedOrderAsync(partialOrder);
            const prunedOrder = {
                ...order,
                ...partialOrder,
            };
            orders.push(prunedOrder as PrunedSignedOrder);
        }

        marketSellSwapQuote = getFullyFillableSwapQuoteWithNoFees(
            makerAssetData,
            takerAssetData,
            orders,
            MarketOperation.Sell,
            GAS_PRICE,
        );

        marketBuySwapQuote = getFullyFillableSwapQuoteWithNoFees(
            makerAssetData,
            takerAssetData,
            orders,
            MarketOperation.Buy,
            GAS_PRICE,
        );

        swapQuoteConsumer = new ExchangeSwapQuoteConsumer(provider, contractAddresses, {
            chainId,
        });

        await erc20MakerTokenContract
            .transfer(makerAddress, marketBuySwapQuote.worstCaseQuoteInfo.makerAssetAmount)
            .sendTransactionAsync({
                from: coinbaseAddress,
            });
        await erc20TakerTokenContract
            .transfer(takerAddress, marketBuySwapQuote.worstCaseQuoteInfo.totalTakerAssetAmount)
            .sendTransactionAsync({
                from: coinbaseAddress,
            });
        await erc20MakerTokenContract
            .approve(contractAddresses.erc20Proxy, UNLIMITED_ALLOWANCE)
            .sendTransactionAsync({ from: makerAddress });
        await erc20TakerTokenContract
            .approve(contractAddresses.erc20Proxy, UNLIMITED_ALLOWANCE)
            .sendTransactionAsync({ from: takerAddress });
    });
    afterEach(async () => {
        await blockchainLifecycle.revertAsync();
    });
    describe('#executeSwapQuoteOrThrowAsync', () => {
        /*
         * Testing that SwapQuoteConsumer logic correctly performs a execution (doesn't throw or revert)
         * Does not test the validity of the state change performed by the forwarder smart contract
         */
        it('should perform a marketSell execution when provided a MarketSell type swapQuote', async () => {
            await expectMakerAndTakerBalancesForMakerAssetAsync(
                new BigNumber(10).multipliedBy(ONE_ETH_IN_WEI),
                constants.ZERO_AMOUNT,
            );
            await expectMakerAndTakerBalancesForTakerAssetAsync(
                constants.ZERO_AMOUNT,
                new BigNumber(10).multipliedBy(ONE_ETH_IN_WEI),
            );
            await swapQuoteConsumer.executeSwapQuoteOrThrowAsync(marketSellSwapQuote, {
                takerAddress,
                gasPrice: GAS_PRICE,
                gasLimit: 4000000,
            });
            await expectMakerAndTakerBalancesForMakerAssetAsync(
                constants.ZERO_AMOUNT,
                new BigNumber(10).multipliedBy(ONE_ETH_IN_WEI),
            );
            await expectMakerAndTakerBalancesForTakerAssetAsync(
                new BigNumber(10).multipliedBy(ONE_ETH_IN_WEI),
                constants.ZERO_AMOUNT,
            );
        });
        it('should perform a marketBuy execution when provided a MarketBuy type swapQuote', async () => {
            await expectMakerAndTakerBalancesForMakerAssetAsync(
                new BigNumber(10).multipliedBy(ONE_ETH_IN_WEI),
                constants.ZERO_AMOUNT,
            );
            await expectMakerAndTakerBalancesForTakerAssetAsync(
                constants.ZERO_AMOUNT,
                new BigNumber(10).multipliedBy(ONE_ETH_IN_WEI),
            );
            await swapQuoteConsumer.executeSwapQuoteOrThrowAsync(marketBuySwapQuote, {
                takerAddress,
                gasPrice: GAS_PRICE,
                gasLimit: 4000000,
            });
            await expectMakerAndTakerBalancesForMakerAssetAsync(
                constants.ZERO_AMOUNT,
                new BigNumber(10).multipliedBy(ONE_ETH_IN_WEI),
            );
            await expectMakerAndTakerBalancesForTakerAssetAsync(
                new BigNumber(10).multipliedBy(ONE_ETH_IN_WEI),
                constants.ZERO_AMOUNT,
            );
        });
    });

    describe('#getSmartContractParamsOrThrow', () => {
        describe('valid swap quote', async () => {
            // TODO(david) Check for valid MethodAbi
            it('provide correct and optimized smart contract params for a marketSell SwapQuote', async () => {
                const { toAddress, params } = await swapQuoteConsumer.getSmartContractParamsOrThrowAsync(
                    marketSellSwapQuote,
                    {},
                );
                expect(toAddress).to.deep.equal(exchangeContract.address);
                const { takerAssetFillAmount, signatures, type } = params as ExchangeMarketSellSmartContractParams;
                expect(type).to.deep.equal(MarketOperation.Sell);
                expect(takerAssetFillAmount).to.bignumber.equal(
                    (marketSellSwapQuote as MarketSellSwapQuote).takerAssetFillAmount,
                );
                const orderSignatures = marketSellSwapQuote.orders.map(order => order.signature);
                expect(signatures).to.deep.equal(orderSignatures);
            });
            it('provide correct smart contract params for a marketBuy SwapQuote', async () => {
                const { toAddress, params } = await swapQuoteConsumer.getSmartContractParamsOrThrowAsync(
                    marketBuySwapQuote,
                    {},
                );
                expect(toAddress).to.deep.equal(exchangeContract.address);
                const { makerAssetFillAmount, signatures, type } = params as ExchangeMarketBuySmartContractParams;
                expect(type).to.deep.equal(MarketOperation.Buy);
                expect(makerAssetFillAmount).to.bignumber.equal(
                    (marketBuySwapQuote as MarketBuySwapQuote).makerAssetFillAmount,
                );
                const orderSignatures = marketSellSwapQuote.orders.map(order => order.signature);
                expect(signatures).to.deep.equal(orderSignatures);
            });
        });
    });

    describe('#getCalldataOrThrow', () => {
        describe('valid swap quote', async () => {
            it('provide correct and optimized calldata options with default options for a marketSell SwapQuote (no affiliate fees)', async () => {
                await expectMakerAndTakerBalancesForMakerAssetAsync(
                    new BigNumber(10).multipliedBy(ONE_ETH_IN_WEI),
                    constants.ZERO_AMOUNT,
                );
                const { calldataHexString, toAddress, ethAmount } = await swapQuoteConsumer.getCalldataOrThrowAsync(
                    marketSellSwapQuote,
                    {},
                );
                expect(toAddress).to.deep.equal(exchangeContract.address);
                await web3Wrapper.sendTransactionAsync({
                    from: takerAddress,
                    to: toAddress,
                    data: calldataHexString,
                    gas: 4000000,
                    gasPrice: GAS_PRICE,
                    value: ethAmount,
                });
                await expectMakerAndTakerBalancesForMakerAssetAsync(
                    constants.ZERO_AMOUNT,
                    new BigNumber(10).multipliedBy(ONE_ETH_IN_WEI),
                );
            });
            it('provide correct and optimized calldata options with default options for a marketBuy SwapQuote (no affiliate fees)', async () => {
                await expectMakerAndTakerBalancesForMakerAssetAsync(
                    new BigNumber(10).multipliedBy(ONE_ETH_IN_WEI),
                    constants.ZERO_AMOUNT,
                );
                const { calldataHexString, toAddress, ethAmount } = await swapQuoteConsumer.getCalldataOrThrowAsync(
                    marketBuySwapQuote,
                    {},
                );
                expect(toAddress).to.deep.equal(exchangeContract.address);
                await web3Wrapper.sendTransactionAsync({
                    from: takerAddress,
                    to: toAddress,
                    data: calldataHexString,
                    gas: 4000000,
                    gasPrice: GAS_PRICE,
                    value: ethAmount,
                });
                await expectMakerAndTakerBalancesForMakerAssetAsync(
                    constants.ZERO_AMOUNT,
                    new BigNumber(10).multipliedBy(ONE_ETH_IN_WEI),
                );
            });
        });
    });
});<|MERGE_RESOLUTION|>--- conflicted
+++ resolved
@@ -4,11 +4,7 @@
 import { ExchangeContract } from '@0x/contracts-exchange';
 import { constants as devConstants, OrderFactory } from '@0x/contracts-test-utils';
 import { BlockchainLifecycle, tokenUtils } from '@0x/dev-utils';
-<<<<<<< HEAD
 import { migrateOnceAsync } from '@0x/migrations';
-import { MarketOperation, SignedOrder } from '@0x/types';
-=======
->>>>>>> 51f254bb
 import { BigNumber } from '@0x/utils';
 import * as chai from 'chai';
 import 'mocha';
