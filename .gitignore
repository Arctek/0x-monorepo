--- conflicted
+++ resolved
@@ -11,12 +11,6 @@
 *.seed
 *.pid.lock
 
-<<<<<<< HEAD
-# OSX folder metadata
-.DS_Store
-
-=======
->>>>>>> 6d45becc
 # SQLite database files
 *.db
 *.sqlite
